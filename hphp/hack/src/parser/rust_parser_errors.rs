// Copyright (c) Facebook, Inc. and its affiliates.
//
// This source code is licensed under the MIT license found in the
// LICENSE file in the "hack" directory of this source tree.

use itertools::Itertools;
use std::collections::BTreeMap;
use std::{matches, str::FromStr};

use strum::IntoEnumIterator;
use strum_macros::{Display, EnumIter, EnumString, IntoStaticStr};

use naming_special_names_rust as sn;

use hash::{HashMap, HashSet};
use oxidized::parser_options::ParserOptions;
use parser_core_types::{
    indexed_source_text::IndexedSourceText,
    lexable_token::LexableToken,
    syntax_by_ref::{
        positioned_syntax::PositionedSyntax,
        positioned_token::PositionedToken,
        positioned_value::PositionedValue,
        syntax::Syntax,
        syntax_variant_generated::{ListItemChildren, SyntaxVariant, SyntaxVariant::*},
    },
    syntax_error::{self as errors, Error, ErrorType, LvalRoot, SyntaxError, SyntaxQuickfix},
    syntax_trait::SyntaxTrait,
    syntax_tree::SyntaxTree,
    token_kind::TokenKind,
};
use stack_limit::StackLimit;

use hh_autoimport_rust as hh_autoimport;

#[derive(Clone, PartialEq, Debug)]
struct Location {
    start_offset: usize,
    end_offset: usize,
}

#[derive(Clone, PartialEq, Debug)]
enum NameKind {
    NameUse,         // `use` construct
    NameDef,         // definition e.g. `class` or `trait`
    NameImplicitUse, // implicit `use` e.g. HH type in type hint
}

enum LvalType {
    LvalTypeNone,
    LvalTypeNonFinal,
    LvalTypeFinal,
    LvalTypeNonFinalInout,
}

use LvalType::*;

enum BinopAllowsAwaitInPositions {
    BinopAllowAwaitBoth,
    BinopAllowAwaitLeft,
    BinopAllowAwaitRight,
    BinopAllowAwaitNone,
}

#[allow(dead_code)] // Deprecated is currently unused
#[derive(Eq, PartialEq)]
enum FeatureStatus {
    Unstable,
    Preview,
    Migration,
    Deprecated,
    // TODO: add other modes like "Advanced" or "Deprecated" if necessary.
    // Those are just variants of "Preview" for the runtime's sake, though,
    // and likely only need to be distinguished in the lint rule rather than here
}

#[derive(Clone, Copy, Eq, Display, Hash, PartialEq)]
#[derive(EnumIter, EnumString, IntoStaticStr)]
#[strum(serialize_all = "snake_case")]
enum UnstableFeatures {
    // TODO: rename this from unstable to something else
    UnionIntersectionTypeHints,
    ClassLevelWhere,
    ExpressionTrees,
    EnumClassLabel,
    Ifc,
    Readonly,
    Modules,
    ContextAliasDeclaration,
    ClassConstDefault,
    ContextAliasDeclarationShort,
    MethodTraitDiamond,
    UpcastExpression,
    RequireClass,
}
impl UnstableFeatures {
    // Preview features are allowed to run in prod. This function decides
    // whether the feature is considered Unstable or Preview.
    fn get_feature_status(&self) -> FeatureStatus {
        use FeatureStatus::*;
        match self {
            UnstableFeatures::UnionIntersectionTypeHints => Unstable,
            UnstableFeatures::ClassLevelWhere => Unstable,
            UnstableFeatures::ExpressionTrees => Unstable,
            UnstableFeatures::EnumClassLabel => Preview,
            UnstableFeatures::Ifc => Unstable,
            UnstableFeatures::Readonly => Preview,
            UnstableFeatures::Modules => Unstable,
            UnstableFeatures::ContextAliasDeclaration => Unstable,
            UnstableFeatures::ClassConstDefault => Migration,
            UnstableFeatures::ContextAliasDeclarationShort => Preview,
            UnstableFeatures::MethodTraitDiamond => Preview,
            UnstableFeatures::UpcastExpression => Unstable,
            UnstableFeatures::RequireClass => Unstable,
        }
    }
}

use BinopAllowsAwaitInPositions::*;
use NameKind::*;

#[derive(Clone, Debug)]
struct FirstUseOrDef {
    location: Location,
    kind: NameKind,
    name: String,
    global: bool,
}

#[derive(PartialEq)]
enum NamespaceType {
    Unspecified,
    Bracketed(Location),
    Unbracketed(Location),
}

use NamespaceType::*;

// TODO: is there a more Rust idiomatic way to write this?
#[derive(Clone, Debug)]
enum Strmap<X> {
    YesCase(HashMap<String, X>),
    NoCase(HashMap<String, X>),
}

impl<X> Strmap<X> {
    fn mem(&self, k: &str) -> bool {
        match &self {
            NoCase(m) => m.contains_key(&k.to_ascii_lowercase()),
            YesCase(m) => m.contains_key(k),
        }
    }

    fn add(&mut self, k: &str, v: X) {
        match self {
            NoCase(m) => m.insert(k.to_ascii_lowercase(), v),
            YesCase(m) => m.insert(k.to_string(), v),
        };
    }

    fn get(&self, k: &str) -> Option<&X> {
        match &self {
            NoCase(m) => m.get(&k.to_ascii_lowercase()),
            YesCase(m) => m.get(k),
        }
    }

    fn filter<F>(self, f: F) -> Self
    where
        F: Fn(&X) -> bool,
    {
        match self {
            NoCase(m) => NoCase(m.into_iter().filter(|(_, x)| f(x)).collect()),
            YesCase(m) => YesCase(m.into_iter().filter(|(_, x)| f(x)).collect()),
        }
    }
}

use crate::Strmap::*;

fn empty_trait_require_clauses() -> Strmap<TokenKind> {
    NoCase(HashMap::default())
}

#[derive(Clone, Debug)]
struct UsedNames {
    classes: Strmap<FirstUseOrDef>,    // NoCase
    namespaces: Strmap<FirstUseOrDef>, // NoCase
    functions: Strmap<FirstUseOrDef>,  // NoCase
    constants: Strmap<FirstUseOrDef>,  // YesCase
    attributes: Strmap<FirstUseOrDef>, // YesCase
}

impl UsedNames {
    fn empty() -> Self {
        Self {
            classes: NoCase(HashMap::default()),
            namespaces: NoCase(HashMap::default()),
            functions: NoCase(HashMap::default()),
            constants: YesCase(HashMap::default()),
            attributes: YesCase(HashMap::default()),
        }
    }
}

type S<'a> = &'a Syntax<'a, PositionedToken<'a>, PositionedValue<'a>>;

#[derive(Clone)]
struct Context<'a> {
    pub active_classish: Option<S<'a>>,
    pub active_methodish: Option<S<'a>>,
    pub active_callable: Option<S<'a>>,
    pub active_callable_attr_spec: Option<S<'a>>,
    pub active_const: Option<S<'a>>,
    pub active_unstable_features: HashSet<UnstableFeatures>,
    pub active_expression_tree: bool,
}

struct Env<'a, State> {
    parser_options: ParserOptions,
    syntax_tree: &'a SyntaxTree<'a, Syntax<'a, PositionedToken<'a>, PositionedValue<'a>>, State>,
    text: IndexedSourceText<'a>,
    context: Context<'a>,
    hhvm_compat_mode: bool,
    hhi_mode: bool,
    codegen: bool,
    systemlib: bool,
    stack_limit: Option<&'a StackLimit>,
}

impl<'a, State> Env<'a, State> {
    fn is_hhvm_compat(&self) -> bool {
        self.hhvm_compat_mode
    }

    fn is_typechecker(&self) -> bool {
        !self.codegen
    }

    fn is_hhi_mode(&self) -> bool {
        self.hhi_mode
    }

    fn is_systemlib(&self) -> bool {
        self.systemlib
    }
}

const GLOBAL_NAMESPACE_NAME: &str = "\\";

fn combine_names(n1: &str, n2: &str) -> String {
    let has_leading_slash = n2.starts_with('\\');
    let has_trailing_slash = n1.ends_with('\\');
    match (has_leading_slash, has_trailing_slash) {
        (true, true) => n1.to_string() + &n2[1..],
        (false, false) => n1.to_string() + "\\" + n2,
        _ => n1.to_string() + n2,
    }
}

fn make_first_use_or_def(
    is_method: bool,
    kind: NameKind,
    location: Location,
    namespace_name: &str,
    name: &str,
) -> FirstUseOrDef {
    FirstUseOrDef {
        location,
        kind,
        name: combine_names(namespace_name, name),
        global: !is_method && namespace_name == GLOBAL_NAMESPACE_NAME,
    }
}
struct ParserErrors<'a, State> {
    env: Env<'a, State>,
    errors: Vec<SyntaxError>,
    parents: Vec<S<'a>>,

    trait_require_clauses: Strmap<TokenKind>,
    is_in_concurrent_block: bool,
    names: UsedNames,
    // Named (not anonymous) namespaces that the current expression is enclosed within.
    nested_namespaces: Vec<S<'a>>,
    namespace_type: NamespaceType,
    namespace_name: String,
    uses_readonly: bool,
}

fn strip_ns(name: &str) -> &str {
    match name.chars().next() {
        Some('\\') => &name[1..],
        _ => name,
    }
}

fn strip_hh_ns(name: &str) -> &str {
    name.trim_start_matches("\\HH\\")
}

// test a node is a syntaxlist and that the list contains an element
// satisfying a given predicate
fn list_contains_predicate<P>(p: P, node: S<'_>) -> bool
where
    P: Fn(S<'_>) -> bool,
{
    if let SyntaxList(lst) = &node.children {
        lst.iter().any(p)
    } else {
        false
    }
}

fn modifiers_of_function_decl_header_exn<'a>(node: S<'a>) -> S<'a> {
    match &node.children {
        FunctionDeclarationHeader(x) => &x.modifiers,
        _ => panic!("expected to get FunctionDeclarationHeader"),
    }
}

fn get_modifiers_of_declaration<'a>(node: S<'a>) -> Option<S<'a>> {
    match &node.children {
        MethodishDeclaration(x) => Some(modifiers_of_function_decl_header_exn(
            &x.function_decl_header,
        )),
        FunctionDeclaration(x) => {
            Some(modifiers_of_function_decl_header_exn(&x.declaration_header))
        }
        PropertyDeclaration(x) => Some(&x.modifiers),
        ConstDeclaration(x) => Some(&x.modifiers),
        TypeConstDeclaration(x) => Some(&x.modifiers),
        ClassishDeclaration(x) => Some(&x.modifiers),
        TraitUseAliasItem(x) => Some(&x.modifiers),
        EnumClassDeclaration(x) => Some(&x.modifiers),
        EnumClassEnumerator(x) => Some(&x.modifiers),
        _ => None,
    }
}

// tests whether the node's modifiers contain one that satisfies `p`.
fn has_modifier_helper<P>(p: P, node: S<'_>) -> bool
where
    P: Fn(S<'_>) -> bool,
{
    match get_modifiers_of_declaration(node) {
        Some(x) => list_contains_predicate(p, x),
        None => false,
    }
}

// does the node contain the Abstract keyword in its modifiers
fn has_modifier_abstract(node: S<'_>) -> bool {
    has_modifier_helper(|x| x.is_abstract(), node)
}

// does the node contain the Static keyword in its modifiers
fn has_modifier_static(node: S<'_>) -> bool {
    has_modifier_helper(|x| x.is_static(), node)
}

fn has_modifier_readonly(node: S<'_>) -> bool {
    has_modifier_helper(|x| x.is_readonly(), node)
}

// does the node contain the Private keyword in its modifiers
fn has_modifier_private(node: S<'_>) -> bool {
    has_modifier_helper(|x| x.is_private(), node)
}

fn make_location(s: S<'_>, e: S<'_>) -> Location {
    let start_offset = start_offset(s);
    let end_offset = end_offset(e);
    Location {
        start_offset,
        end_offset,
    }
}

fn make_location_of_node(n: S<'_>) -> Location {
    make_location(n, n)
}

fn start_offset(n: S<'_>) -> usize {
    // TODO: this logic should be moved to SyntaxTrait::position, when implemented
    n.leading_start_offset() + n.leading_width()
}

fn end_offset(n: S<'_>) -> usize {
    // TODO: this logic should be moved to SyntaxTrait::position, when implemented
    let w = n.width();
    n.leading_start_offset() + n.leading_width() + w
}

fn get_short_name_from_qualified_name<'a>(name: &'a str, alias: &'a str) -> &'a str {
    if !alias.is_empty() {
        return alias;
    }
    match name.rfind('\\') {
        Some(i) => &name[i + 1..],
        None => name,
    }
}

// Turns a syntax node into a list of nodes; if it is a separated syntax
// list then the separators are filtered from the resulting list.
fn syntax_to_list<'a>(
    include_separators: bool,
    node: S<'a>,
) -> impl DoubleEndedIterator<Item = S<'a>> {
    use itertools::Either::{Left, Right};
    use std::iter::{empty, once};
    let on_list_item =
        move |x: &'a ListItemChildren<'_, PositionedToken<'_>, PositionedValue<'_>>| {
            if include_separators {
                vec![&x.item, &x.separator].into_iter()
            } else {
                vec![&x.item].into_iter()
            }
        };
    match &node.children {
        Missing => Left(Left(empty())),
        SyntaxList(s) => Left(Right(
            s.iter()
                .map(move |x| match &x.children {
                    ListItem(x) => Left(on_list_item(x)),
                    _ => Right(once(x)),
                })
                .flatten(),
        )),
        ListItem(x) => Right(Left(on_list_item(x))),
        _ => Right(Right(once(node))),
    }
}

fn syntax_to_list_no_separators<'a>(node: S<'a>) -> impl DoubleEndedIterator<Item = S<'a>> {
    syntax_to_list(false, node)
}

fn syntax_to_list_with_separators<'a>(node: S<'a>) -> impl DoubleEndedIterator<Item = S<'a>> {
    syntax_to_list(true, node)
}

fn assert_last_in_list<'a, F>(assert_fun: F, node: S<'a>) -> Option<S<'a>>
where
    F: Fn(S<'a>) -> bool,
{
    let mut iter = syntax_to_list_no_separators(node);
    iter.next_back();
    iter.find(|x| assert_fun(*x))
}

fn attr_spec_to_node_list<'a>(node: S<'a>) -> impl DoubleEndedIterator<Item = S<'a>> {
    use itertools::Either::{Left, Right};
    let f = |attrs| Left(syntax_to_list_no_separators(attrs));
    match &node.children {
        AttributeSpecification(x) => f(&x.attributes),
        OldAttributeSpecification(x) => f(&x.attributes),
        FileAttributeSpecification(x) => f(&x.attributes),
        _ => Right(std::iter::empty()),
    }
}

fn attr_constructor_call<'a>(
    node: S<'a>,
) -> &'a SyntaxVariant<'_, PositionedToken<'a>, PositionedValue<'a>> {
    match &node.children {
        ConstructorCall(_) => &node.children,
        Attribute(x) => &x.attribute_name.children,
        _ => &Missing,
    }
}

fn is_decorated_expression<F>(node: S<'_>, f: F) -> bool
where
    F: Fn(S<'_>) -> bool,
{
    match &node.children {
        DecoratedExpression(x) => f(&x.decorator),
        _ => false,
    }
}

fn test_decorated_expression_child<F>(node: S<'_>, f: F) -> bool
where
    F: Fn(S<'_>) -> bool,
{
    match &node.children {
        DecoratedExpression(x) => f(&x.expression),
        _ => false,
    }
}

fn is_variadic_expression(node: S<'_>) -> bool {
    is_decorated_expression(node, |x| x.is_ellipsis())
        || test_decorated_expression_child(node, &is_variadic_expression)
}

fn is_double_variadic(node: S<'_>) -> bool {
    is_decorated_expression(node, |x| x.is_ellipsis())
        && test_decorated_expression_child(node, &is_variadic_expression)
}

fn is_variadic_parameter_variable(node: S<'_>) -> bool {
    // TODO: This shouldn't be a decorated *expression* because we are not
    // expecting an expression at all. We're expecting a declaration.
    is_variadic_expression(node)
}

fn is_variadic_parameter_declaration(node: S<'_>) -> bool {
    match &node.children {
        VariadicParameter(_) => true,
        ParameterDeclaration(x) => is_variadic_parameter_variable(&x.name),
        _ => false,
    }
}
fn misplaced_variadic_param<'a>(param: S<'a>) -> Option<S<'a>> {
    assert_last_in_list(&is_variadic_parameter_declaration, param)
}
fn misplaced_variadic_arg<'a>(args: S<'a>) -> Option<S<'a>> {
    assert_last_in_list(&is_variadic_expression, args)
}
// If a list ends with a variadic parameter followed by a comma, return it
fn ends_with_variadic_comma<'a>(params: S<'a>) -> Option<S<'a>> {
    let mut iter = syntax_to_list_with_separators(params).rev();
    let y = iter.next();
    let x = iter.next();
    match (x, y) {
        (Some(x), Some(y)) if is_variadic_parameter_declaration(x) && y.is_comma() => Some(y),
        _ => None,
    }
}

// Extract variadic parameter from a parameter list
fn variadic_param<'a>(params: S<'a>) -> Option<S<'a>> {
    syntax_to_list_with_separators(params).find(|&x| is_variadic_parameter_declaration(x))
}

fn is_parameter_with_default_value(param: S<'_>) -> bool {
    match &param.children {
        ParameterDeclaration(x) => !x.default_value.is_missing(),
        _ => false,
    }
}

fn list_first_duplicate_token<'a>(node: S<'a>) -> Option<S<'a>> {
    if let SyntaxList(lst) = &node.children {
        let mut seen = BTreeMap::new();
        for node in lst.iter().rev() {
            if let Token(t) = &node.children {
                if let Some(dup) = seen.insert(t.kind(), node) {
                    return Some(dup);
                }
            }
        }
    }
    None
}

fn is_empty_list_or_missing(node: S<'_>) -> bool {
    match &node.children {
        SyntaxList(x) if x.is_empty() => true,
        Missing => true,
        _ => false,
    }
}

fn token_kind(node: S<'_>) -> Option<TokenKind> {
    if let Token(t) = &node.children {
        return Some(t.kind());
    }
    None
}

// Helper function for common code pattern
fn is_token_kind(node: S<'_>, kind: TokenKind) -> bool {
    token_kind(node) == Some(kind)
}

fn get_modifier_final<'a>(modifiers: S<'a>) -> Option<S<'a>> {
    syntax_to_list_no_separators(modifiers).find(|x| x.is_final())
}

fn is_visibility(x: S<'_>) -> bool {
    x.is_public() || x.is_private() || x.is_protected()
}

fn contains_async_not_last(mods: S<'_>) -> bool {
    let mut mod_list = syntax_to_list_no_separators(mods);
    match mod_list.next_back() {
        Some(x) if x.is_async() => false,
        _ => mod_list.any(|x| x.is_async()),
    }
}

fn promoted_params<'a>(
    params: impl DoubleEndedIterator<Item = S<'a>>,
) -> impl DoubleEndedIterator<Item = S<'a>> {
    params.filter(|node| match &node.children {
        ParameterDeclaration(x) => !x.visibility.is_missing(),
        _ => false,
    })
}

// Given a function declaration header, confirm that it is NOT a constructor
// and that the header containing it has visibility modifiers in parameters
fn class_non_constructor_has_visibility_param(node: S<'_>) -> bool {
    match &node.children {
        FunctionDeclarationHeader(node) => {
            let params = syntax_to_list_no_separators(&node.parameter_list);
            (!&node.name.is_construct()) && promoted_params(params).next().is_some()
        }
        _ => false,
    }
}

fn class_constructor_has_tparams(node: S<'_>) -> bool {
    match &node.children {
        FunctionDeclarationHeader(node) => {
            node.name.is_construct() && !node.type_parameter_list.is_missing()
        }
        _ => false,
    }
}

// Ban parameter promotion in abstract constructors.
fn abstract_class_constructor_has_visibility_param(node: S<'_>) -> bool {
    match &node.children {
        FunctionDeclarationHeader(node) => {
            let label = &node.name;
            let params = syntax_to_list_no_separators(&node.parameter_list);
            label.is_construct()
                && list_contains_predicate(|x| x.is_abstract(), &node.modifiers)
                && promoted_params(params).next().is_some()
        }
        _ => false,
    }
}

// whether a function decl has body
fn function_declaration_is_external(node: S<'_>) -> bool {
    match &node.children {
        FunctionDeclaration(syntax) => syntax.body.is_external(),
        _ => false,
    }
}

// whether a methodish decl has body
fn methodish_has_body(node: S<'_>) -> bool {
    match &node.children {
        MethodishDeclaration(syntax) => !syntax.function_body.is_missing(),
        _ => false,
    }
}

// Test whether node is a method that is both abstract and private
fn methodish_abstract_conflict_with_private(node: S<'_>) -> bool {
    let is_abstract = has_modifier_abstract(node);
    let has_private = has_modifier_private(node);
    is_abstract && has_private
}

fn make_error_from_nodes(
    child: Option<SyntaxError>,
    start_node: S<'_>,
    end_node: S<'_>,
    error_type: ErrorType,
    error: errors::Error,
) -> SyntaxError {
    let s = start_offset(start_node);
    let e = end_offset(end_node);
    SyntaxError::make_with_child_and_type(child, s, e, error_type, error, vec![])
}

fn make_error_from_node(node: S<'_>, error: errors::Error) -> SyntaxError {
    make_error_from_nodes(None, node, node, ErrorType::ParseError, error)
}

fn make_error_from_node_with_quickfix(
    node: S<'_>,
    error: errors::Error,
    quickfix_title: &str,
    new_text: &str,
) -> SyntaxError {
    let s = start_offset(node);
    let e = end_offset(node);
    let quickfixes = vec![SyntaxQuickfix {
        title: quickfix_title.into(),
        edits: vec![(s, e, new_text.into())],
    }];
    SyntaxError::make_with_child_and_type(None, s, e, ErrorType::ParseError, error, quickfixes)
}

fn make_error_from_node_with_type(
    node: S<'_>,
    error: errors::Error,
    error_type: ErrorType,
) -> SyntaxError {
    make_error_from_nodes(None, node, node, error_type, error)
}

fn is_invalid_xhp_attr_enum_item_literal(literal_expression: S<'_>) -> bool {
    if let Token(t) = &literal_expression.children {
        match t.kind() {
            TokenKind::DecimalLiteral
            | TokenKind::SingleQuotedStringLiteral
            | TokenKind::DoubleQuotedStringLiteral => false,
            _ => true,
        }
    } else {
        true
    }
}

fn is_invalid_xhp_attr_enum_item(node: S<'_>) -> bool {
    if let LiteralExpression(x) = &node.children {
        is_invalid_xhp_attr_enum_item_literal(&x.expression)
    } else {
        true
    }
}

fn cant_be_classish_name(name: &str) -> bool {
    match name.to_ascii_lowercase().as_ref() {
        "callable" | "classname" | "darray" | "false" | "null" | "parent" | "self" | "this"
        | "true" | "varray" => true,
        _ => false,
    }
}

// Given a declaration node, returns the modifier node matching the given
// predicate from its list of modifiers, or None if there isn't one.
fn extract_keyword<'a, F>(modifier: F, declaration_node: S<'a>) -> Option<S<'a>>
where
    F: Fn(S<'a>) -> bool,
{
    get_modifiers_of_declaration(declaration_node).and_then(|modifiers_list| {
        syntax_to_list_no_separators(modifiers_list).find(|x: &S<'a>| modifier(*x))
    })
}

// Wrapper function that uses above extract_keyword function to test if node
// contains is_abstract keyword
fn is_abstract_declaration(declaration_node: S<'_>) -> bool {
    extract_keyword(|x| x.is_abstract(), declaration_node).is_some()
}

fn is_abstract_and_async_method(md_node: S<'_>) -> bool {
    is_abstract_declaration(md_node) && extract_keyword(|x| x.is_async(), md_node).is_some()
}

fn parameter_callconv<'a>(param: S<'a>) -> Option<S<'a>> {
    (match &param.children {
        ParameterDeclaration(x) => Some(&x.call_convention),
        ClosureParameterTypeSpecifier(x) => Some(&x.call_convention),
        VariadicParameter(x) => Some(&x.call_convention),
        _ => None,
    })
    .filter(|node| !node.is_missing())
}

fn is_parameter_with_callconv(param: S<'_>) -> bool {
    parameter_callconv(param).is_some()
}

fn make_name_already_used_error(
    node: S<'_>,
    name: &str,
    short_name: &str,
    original_location: &Location,
    report_error: &dyn Fn(&str, &str) -> Error,
) -> SyntaxError {
    let name = strip_ns(name);
    let original_location_error = SyntaxError::make(
        original_location.start_offset,
        original_location.end_offset,
        errors::original_definition,
        vec![],
    );

    let s = start_offset(node);
    let e = end_offset(node);
    SyntaxError::make_with_child_and_type(
        Some(original_location_error),
        s,
        e,
        ErrorType::ParseError,
        report_error(name, short_name),
        vec![],
    )
}

fn extract_callconv_node<'a>(node: S<'a>) -> Option<S<'a>> {
    match &node.children {
        ParameterDeclaration(x) => Some(&x.call_convention),
        ClosureParameterTypeSpecifier(x) => Some(&x.call_convention),
        VariadicParameter(x) => Some(&x.call_convention),
        _ => None,
    }
}

// Given a node, checks if it is a abstract ConstDeclaration
fn is_abstract_const(declaration: S<'_>) -> bool {
    match &declaration.children {
        ConstDeclaration(_) => has_modifier_abstract(declaration),
        _ => false,
    }
}

// Given a node, checks if it is a concrete ConstDeclaration *)
fn is_concrete_const(declaration: S<'_>) -> bool {
    match &declaration.children {
        ConstDeclaration(_) => !has_modifier_abstract(declaration),
        _ => false,
    }
}

// If a variadic parameter has a default value, return it
fn variadic_param_with_default_value<'a>(params: S<'a>) -> Option<S<'a>> {
    variadic_param(params).filter(|x| is_parameter_with_default_value(x))
}

// If a variadic parameter is marked inout, return it
fn variadic_param_with_callconv<'a>(params: S<'a>) -> Option<S<'a>> {
    variadic_param(params).filter(|x| is_parameter_with_callconv(x))
}

fn variadic_param_with_readonly<'a>(params: S<'a>) -> Option<S<'a>> {
    variadic_param(params).filter(|x| match &x.children {
        ParameterDeclaration(x) => x.readonly.is_readonly(),
        // A VariadicParameter cannot parse readonly, only decorated ... expressions can
        // so it would parse error anyways
        _ => false,
    })
}

// If an inout parameter has a default, return the default
fn param_with_callconv_has_default<'a>(node: S<'a>) -> Option<S<'a>> {
    match &node.children {
        ParameterDeclaration(x)
            if is_parameter_with_callconv(node) && is_parameter_with_default_value(node) =>
        {
            Some(&x.default_value)
        }
        _ => None,
    }
}

fn does_unop_create_write(token_kind: Option<TokenKind>) -> bool {
    token_kind.map_or(false, |x| {
        matches!(x, TokenKind::PlusPlus | TokenKind::MinusMinus)
    })
}

fn does_decorator_create_write(token_kind: Option<TokenKind>) -> bool {
    matches!(token_kind, Some(TokenKind::Inout))
}

fn node_lval_type<'a, 'b>(node: S<'a>, parents: &'b [S<'a>]) -> LvalType {
    let is_in_final_lval_position = |mut node, parents: &[S<'a>]| {
        for &parent in parents.iter().rev() {
            match &parent.children {
                SyntaxList(_) | ListItem(_) => {
                    node = parent;
                    continue;
                }
                ExpressionStatement(_) => return true,
                ForStatement(x)
                    if std::ptr::eq(node, &x.initializer) || std::ptr::eq(node, &x.end_of_loop) =>
                {
                    return true;
                }
                UsingStatementFunctionScoped(x) if std::ptr::eq(node, &x.expression) => {
                    return true;
                }
                UsingStatementBlockScoped(x) if std::ptr::eq(node, &x.expressions) => {
                    return true;
                }
                _ => return false,
            }
        }
        false
    };
    let get_arg_call_node_with_parents = |mut node, parents: &'b [S<'a>]| {
        for i in (0..parents.len()).rev() {
            let parent = parents[i];
            match &parent.children {
                SyntaxList(_) | ListItem(_) => {
                    node = parent;
                    continue;
                }
                FunctionCallExpression(x) if std::ptr::eq(node, &x.argument_list) => {
                    if i == 0 {
                        // probably unreachable, but just in case to avoid crashing on 0-1
                        return Some((parent, &parents[0..0]));
                    }
                    let grandparent = parents.get(i - 1).unwrap();
                    return match &grandparent.children {
                        PrefixUnaryExpression(x)
                            if token_kind(&x.operator) == Some(TokenKind::At) =>
                        {
                            Some((grandparent, &parents[..i - 1]))
                        }
                        _ => Some((parent, &parents[..i])),
                    };
                }
                _ => return None,
            }
        }
        None
    };

    let lval_ness_of_function_arg_for_inout =
        |node, parents| match get_arg_call_node_with_parents(node, parents) {
            None => LvalTypeNone,
            Some((call_node, parents)) => {
                if is_in_final_lval_position(call_node, parents) {
                    return LvalTypeFinal;
                }
                match parents.last() {
                    None => LvalTypeNonFinalInout,
                    Some(parent) => match &parent.children {
                        BinaryExpression(x)
                            if std::ptr::eq(call_node, &x.right_operand)
                                && does_binop_create_write_on_left(token_kind(&x.operator)) =>
                        {
                            if is_in_final_lval_position(parent, &parents[..parents.len() - 1]) {
                                LvalTypeFinal
                            } else {
                                LvalTypeNonFinalInout
                            }
                        }
                        _ => LvalTypeNonFinalInout,
                    },
                }
            }
        };

    let unary_expression_operator = |x: S<'a>| match &x.children {
        PrefixUnaryExpression(x) => &x.operator,
        PostfixUnaryExpression(x) => &x.operator,
        _ => panic!("expected expression operator"),
    };

    let unary_expression_operand = |x: S<'a>| match &x.children {
        PrefixUnaryExpression(x) => &x.operand,
        PostfixUnaryExpression(x) => &x.operand,
        _ => panic!("expected expression operator"),
    };

    if let Some(next_node) = parents.last() {
        let parents = &parents[..parents.len() - 1];
        match &next_node.children {
            DecoratedExpression(x)
                if std::ptr::eq(node, &x.expression)
                    && does_decorator_create_write(token_kind(&x.decorator)) =>
            {
                lval_ness_of_function_arg_for_inout(next_node, parents)
            }
            PrefixUnaryExpression(_) | PostfixUnaryExpression(_)
                if std::ptr::eq(node, unary_expression_operand(next_node))
                    && does_unop_create_write(token_kind(unary_expression_operator(next_node))) =>
            {
                if is_in_final_lval_position(next_node, parents) {
                    LvalTypeFinal
                } else {
                    LvalTypeNonFinal
                }
            }
            BinaryExpression(x)
                if std::ptr::eq(node, &x.left_operand)
                    && does_binop_create_write_on_left(token_kind(&x.operator)) =>
            {
                if is_in_final_lval_position(next_node, parents) {
                    LvalTypeFinal
                } else {
                    LvalTypeNonFinal
                }
            }
            ForeachStatement(x) if std::ptr::eq(node, &x.key) || std::ptr::eq(node, &x.value) => {
                LvalTypeFinal
            }
            _ => LvalTypeNone,
        }
    } else {
        LvalTypeNone
    }
}

fn is_foreach_in_for(for_initializer: S<'_>) -> bool {
    if let Some(Syntax {
        children: ListItem(x),
        ..
    }) = for_initializer.syntax_node_to_list().next()
    {
        x.item.is_as_expression()
    } else {
        false
    }
}

fn is_good_scope_resolution_qualifier(node: S<'_>) -> bool {
    match &node.children {
        QualifiedName(_) => true,
        Token(token) => match token.kind() {
            TokenKind::XHPClassName
            | TokenKind::Name
            | TokenKind::SelfToken
            | TokenKind::Parent
            | TokenKind::Static => true,
            _ => false,
        },
        _ => false,
    }
}

fn does_binop_create_write_on_left(token_kind: Option<TokenKind>) -> bool {
    token_kind.map_or(false, |x| match x {
        TokenKind::Equal
        | TokenKind::BarEqual
        | TokenKind::PlusEqual
        | TokenKind::StarEqual
        | TokenKind::StarStarEqual
        | TokenKind::SlashEqual
        | TokenKind::DotEqual
        | TokenKind::MinusEqual
        | TokenKind::PercentEqual
        | TokenKind::CaratEqual
        | TokenKind::AmpersandEqual
        | TokenKind::LessThanLessThanEqual
        | TokenKind::GreaterThanGreaterThanEqual
        | TokenKind::QuestionQuestionEqual => true,
        _ => false,
    })
}

fn get_positions_binop_allows_await(t: S<'_>) -> BinopAllowsAwaitInPositions {
    use TokenKind::*;
    match token_kind(t) {
        None => BinopAllowAwaitNone,
        Some(t) => match t {
            BarBar | AmpersandAmpersand | QuestionColon | QuestionQuestion | BarGreaterThan => {
                BinopAllowAwaitLeft
            }
            Equal
            | BarEqual
            | PlusEqual
            | StarEqual
            | StarStarEqual
            | SlashEqual
            | DotEqual
            | MinusEqual
            | PercentEqual
            | CaratEqual
            | AmpersandEqual
            | LessThanLessThanEqual
            | GreaterThanGreaterThanEqual => BinopAllowAwaitRight,
            Plus
            | Minus
            | Star
            | Slash
            | StarStar
            | EqualEqualEqual
            | LessThan
            | GreaterThan
            | Percent
            | Dot
            | EqualEqual
            | ExclamationEqual
            | ExclamationEqualEqual
            | LessThanEqual
            | LessThanEqualGreaterThan
            | GreaterThanEqual
            | Ampersand
            | Bar
            | LessThanLessThan
            | GreaterThanGreaterThan
            | Carat => BinopAllowAwaitBoth,
            _ => BinopAllowAwaitNone,
        },
    }
}

fn unop_allows_await(t: S<'_>) -> bool {
    use TokenKind::*;
    token_kind(t).map_or(false, |t| match t {
        Exclamation | Tilde | Plus | Minus | At | Clone | Print | Readonly => true,
        _ => false,
    })
}

fn check_prefix_unary_dollar(node: S<'_>) -> bool {
    match &node.children {
        PrefixUnaryExpression(x) if token_kind(&x.operator) == Some(TokenKind::Dollar) => {
            check_prefix_unary_dollar(&x.operand)
        }
        BracedExpression(_) | SubscriptExpression(_) | VariableExpression(_) => false, // these ones are valid
        LiteralExpression(_) | PipeVariableExpression(_) => false, // these ones get caught later
        _ => true,
    }
}

fn is_method_declaration(node: S<'_>) -> bool {
    if let MethodishDeclaration(_) = &node.children {
        true
    } else {
        false
    }
}

fn is_invalid_group_use_clause(kind: S<'_>, clause: S<'_>) -> bool {
    if let NamespaceUseClause(x) = &clause.children {
        let clause_kind = &x.clause_kind;
        if kind.is_missing() {
            match &clause_kind.children {
                Missing => false,
                Token(token)
                    if token.kind() == TokenKind::Function || token.kind() == TokenKind::Const =>
                {
                    false
                }
                _ => true,
            }
        } else {
            !clause_kind.is_missing()
        }
    } else {
        false
    }
}

fn is_invalid_group_use_prefix(prefix: S<'_>) -> bool {
    !prefix.is_namespace_prefix()
}

// TODO: why do we need :'a everywhere?
impl<'a, State: 'a + Clone> ParserErrors<'a, State> {
    fn new(env: Env<'a, State>) -> Self {
        Self {
            env,
            errors: vec![],
            parents: vec![],
            names: UsedNames::empty(),
            trait_require_clauses: empty_trait_require_clauses(),
            namespace_name: GLOBAL_NAMESPACE_NAME.to_string(),
            namespace_type: Unspecified,
            is_in_concurrent_block: false,
            nested_namespaces: vec![],
            uses_readonly: false,
        }
    }

    fn text(&self, node: S<'a>) -> &'a str {
        node.extract_text(self.env.syntax_tree.text())
            .expect("<text_extraction_failure>")
    }

    fn enable_unstable_feature(&mut self, node: S<'a>, arg: S<'a>) {
        let error_invalid_argument = |self_: &mut Self, message| {
            self_.errors.push(make_error_from_node(
                arg,
                errors::invalid_use_of_enable_unstable_feature(message),
            ))
        };

        match &arg.children {
            LiteralExpression(x) => {
                let text = self.text(&x.expression);
                match UnstableFeatures::from_str(escaper::unquote_str(text)) {
                    Ok(feature) => {
                        if !self.env.parser_options.po_allow_unstable_features
                            && !self.env.is_hhi_mode()
                            && feature.get_feature_status() == FeatureStatus::Unstable
                        {
                            self.errors.push(make_error_from_node(
                                node,
                                errors::cannot_enable_unstable_feature(
                                    format!(
                                        "{} is unstable and unstable features are disabled",
                                        text
                                    )
                                    .as_str(),
                                ),
                            ))
                        } else {
                            self.env.context.active_unstable_features.insert(feature);
                        }
                    }
                    Err(_) => error_invalid_argument(
                        self,
                        format!(
                            "there is no feature named {}.\nAvailable features are:\n\t{}",
                            text,
                            UnstableFeatures::iter().join("\n\t")
                        )
                        .as_str(),
                    ),
                }
            }
            _ => error_invalid_argument(self, "this is not a literal string expression"),
        };
    }

    fn mark_uses_readonly(&mut self) {
        self.uses_readonly = true;
    }

    fn check_can_use_feature(&mut self, node: S<'a>, feature: &UnstableFeatures) {
        let parser_options = &self.env.parser_options;
        let enabled = match feature {
            UnstableFeatures::UnionIntersectionTypeHints => {
                parser_options.tco_union_intersection_type_hints
            }
            UnstableFeatures::ClassLevelWhere => parser_options.po_enable_class_level_where_clauses,
            UnstableFeatures::Ifc => {
                let file_path = format!("/{}", self.env.text.source_text().file_path().path_str());
                parser_options
                    .tco_ifc_enabled
                    .iter()
                    .any(|prefix| file_path.find(prefix) == Some(0))
            }

            _ => false,
        } || self.env.context.active_unstable_features.contains(feature);
        if !enabled {
            self.errors.push(make_error_from_node(
                node,
                errors::cannot_use_feature(feature.into()),
            ))
        }
    }

    fn attr_name(&self, node: S<'a>) -> Option<&'a str> {
        if let ConstructorCall(x) = attr_constructor_call(node) {
            Some(self.text(&x.type_))
        } else {
            None
        }
    }

    fn attr_args(&self, node: S<'a>) -> Option<impl DoubleEndedIterator<Item = S<'a>>> {
        if let ConstructorCall(x) = attr_constructor_call(node) {
            Some(syntax_to_list_no_separators(&x.argument_list))
        } else {
            None
        }
    }

    fn attribute_specification_contains(&self, node: S<'a>, name: &str) -> bool {
        match &node.children {
            AttributeSpecification(_)
            | OldAttributeSpecification(_)
            | FileAttributeSpecification(_) => {
                attr_spec_to_node_list(node).any(|node| self.attr_name(node) == Some(name))
            }
            _ => false,
        }
    }

    fn methodish_contains_attribute(&self, node: S<'a>, attribute: &str) -> bool {
        match &node.children {
            MethodishDeclaration(x) => {
                self.attribute_specification_contains(&x.attribute, attribute)
            }
            _ => false,
        }
    }

    // whether a methodish decl is native
    fn methodish_is_native(&self, node: S<'_>) -> bool {
        self.methodish_contains_attribute(node, sn::user_attributes::NATIVE)
    }

    // By checking the third parent of a methodish node, tests whether the methodish
    // node is inside an interface.
    fn methodish_inside_interface(&self) -> bool {
        self.env
            .context
            .active_classish
            .iter()
            .any(|parent_classish| match &parent_classish.children {
                ClassishDeclaration(cd) => token_kind(&cd.keyword) == Some(TokenKind::Interface),
                _ => false,
            })
    }

    // Test whether node is an external function and not native.
    fn function_declaration_external_not_native(&self, node: S<'_>) -> bool {
        let in_hhi = self.env.is_hhi_mode();
        let is_external = function_declaration_is_external(node);
        let is_native = self.function_declaration_is_native(node);

        !in_hhi && is_external && !is_native
    }

    // Test whether node is a non-abstract method without a body and not native.
    // Here node is the methodish node
    // And methods inside interfaces are inherently considered abstract *)
    fn methodish_non_abstract_without_body_not_native(&self, node: S<'a>) -> bool {
        let non_abstract = !(has_modifier_abstract(node) || self.methodish_inside_interface());
        let not_has_body = !methodish_has_body(node);
        let not_native = !self.methodish_is_native(node);
        let not_hhi = !self.env.is_hhi_mode();

        not_hhi && non_abstract && not_has_body && not_native
    }

    fn active_classish_kind(&self) -> Option<TokenKind> {
        self.env
            .context
            .active_classish
            .and_then(|x| match &x.children {
                ClassishDeclaration(cd) => token_kind(&cd.keyword),
                _ => None,
            })
    }

    fn has_this(&self) -> bool {
        if !self.is_in_active_class_scope() {
            return false;
        }
        match self.env.context.active_methodish {
            Some(x) if has_modifier_static(x) => false,
            _ => true,
        }
    }

    fn is_clone(&self, label: S<'_>) -> bool {
        self.text(label).eq_ignore_ascii_case(sn::members::__CLONE)
    }

    fn class_constructor_has_static(&self, node: S<'_>) -> bool {
        self.has_static(node, |x| x.is_construct())
    }

    fn clone_cannot_be_static(&self, node: S<'_>) -> bool {
        self.has_static(node, |x| self.is_clone(x))
    }

    fn has_static<F>(&self, node: S<'_>, f: F) -> bool
    where
        F: Fn(S<'_>) -> bool,
    {
        match &node.children {
            FunctionDeclarationHeader(node) => {
                let label = &node.name;
                f(label)
                    && self
                        .env
                        .context
                        .active_methodish
                        .iter()
                        .any(|&x| has_modifier_static(x))
            }
            _ => false,
        }
    }

    // Ban parameter promotion in interfaces and traits.
    fn interface_or_trait_has_visibility_param(&self, node: S<'_>) -> bool {
        match &node.children {
            FunctionDeclarationHeader(node) => {
                let is_interface_or_trait =
                    self.env
                        .context
                        .active_classish
                        .map_or(false, |parent_classish| match &parent_classish.children {
                            ClassishDeclaration(cd) => {
                                let kind = token_kind(&cd.keyword);
                                kind == Some(TokenKind::Interface) || kind == Some(TokenKind::Trait)
                            }
                            _ => false,
                        });

                let params = syntax_to_list_no_separators(&node.parameter_list);
                promoted_params(params).next().is_some() && is_interface_or_trait
            }
            _ => false,
        }
    }

    fn async_magic_method(&self, node: S<'_>) -> bool {
        match &node.children {
            FunctionDeclarationHeader(node) => {
                let name = self.text(&node.name).to_ascii_lowercase();
                match name {
                    _ if name.eq_ignore_ascii_case(sn::members::__DISPOSE_ASYNC) => false,
                    _ if sn::members::AS_LOWERCASE_SET.contains(&name) => {
                        list_contains_predicate(|x| x.is_async(), &node.modifiers)
                    }
                    _ => false,
                }
            }
            _ => false,
        }
    }

    fn reified_parameter_errors(&mut self, node: S<'a>) {
        if let FunctionDeclarationHeader(x) = &node.children {
            if let TypeParameters(x) = &x.type_parameter_list.children {
                self.get_type_params_and_emit_shadowing_errors(&x.parameters);
            }
        }
    }

    fn using_statement_function_scoped_is_legal(&self) -> bool {
        // using is allowed in the toplevel, and also in toplevel async blocks
        let len = self.parents.len();
        if len < 3 {
            return false;
        }
        match (self.parents.get(len - 2), self.parents.get(len - 3)) {
            (
                Some(Syntax {
                    children: CompoundStatement(_),
                    ..
                }),
                Some(x),
            ) => match &x.children {
                FunctionDeclaration(_)
                | MethodishDeclaration(_)
                | AnonymousFunction(_)
                | LambdaExpression(_)
                | AwaitableCreationExpression(_) => true,
                _ => false,
            },
            _ => false,
        }
    }

    // Don't allow a promoted parameter in a constructor if the class
    // already has a property with the same name. Return the clashing name found.
    fn class_constructor_param_promotion_clash(&self, node: S<'a>) -> Option<&str> {
        use itertools::Either::{Left, Right};
        let class_elts = |node: Option<S<'a>>| match node.map(|x| &x.children) {
            Some(ClassishDeclaration(cd)) => match &cd.body.children {
                ClassishBody(cb) => Left(syntax_to_list_no_separators(&cb.elements)),
                _ => Right(std::iter::empty()),
            },
            _ => Right(std::iter::empty()),
        };

        // A property declaration may include multiple property names:
        // public int $x, $y;
        let prop_names = |elt: S<'a>| match &elt.children {
            PropertyDeclaration(x) => Left(
                syntax_to_list_no_separators(&x.declarators).filter_map(|decl| {
                    match &decl.children {
                        PropertyDeclarator(x) => Some(self.text(&x.name)),
                        _ => None,
                    }
                }),
            ),
            _ => Right(std::iter::empty()),
        };

        let param_name = |p: S<'a>| match &p.children {
            ParameterDeclaration(x) => Some(self.text(&x.name)),
            _ => None,
        };

        match &node.children {
            FunctionDeclarationHeader(node) if node.name.is_construct() => {
                let class_var_names: Vec<_> = class_elts(self.env.context.active_classish)
                    .map(prop_names)
                    .flatten()
                    .collect();
                let params = syntax_to_list_no_separators(&node.parameter_list);
                let mut promoted_param_names = promoted_params(params).filter_map(param_name);
                promoted_param_names.find(|name| class_var_names.contains(name))
            }
            _ => None,
        }
    }

    // check that a constructor is type annotated
    fn class_constructor_has_non_void_type(&self, node: S<'a>) -> bool {
        if !self.env.is_typechecker() {
            false
        } else {
            match &node.children {
                FunctionDeclarationHeader(node) => {
                    let label = &node.name;
                    let type_ano = &node.type_;
                    let function_colon = &node.colon;
                    let is_missing = type_ano.is_missing() && function_colon.is_missing();
                    let is_void = match &type_ano.children {
                        SimpleTypeSpecifier(spec) => spec.specifier.is_void(),
                        _ => false,
                    };
                    label.is_construct() && !(is_missing || is_void)
                }
                _ => false,
            }
        }
    }

    fn unsupported_magic_method_errors(&mut self, node: S<'a>) {
        if let FunctionDeclarationHeader(x) = &node.children {
            let name = self.text(&x.name).to_ascii_lowercase();
            let unsupported = sn::members::UNSUPPORTED_MAP.get(&name);

            if let Some(unsupported) = unsupported {
                self.errors.push(make_error_from_node(
                    node,
                    errors::unsupported_magic_method(unsupported),
                ));
            }
        }
    }

    fn xhp_errors(&mut self, node: S<'a>) {
        match &node.children {
            XHPEnumType(enum_type) => {
                if self.env.is_typechecker() && enum_type.values.is_missing() {
                    self.errors
                        .push(make_error_from_node(&enum_type.values, errors::error2055))
                } else if self.env.is_typechecker() {
                    syntax_to_list_no_separators(&enum_type.values)
                        .filter(|&x| is_invalid_xhp_attr_enum_item(x))
                        .for_each(|item| {
                            self.errors
                                .push(make_error_from_node(item, errors::error2063))
                        })
                }
            }
            XHPExpression(x) => {
                if let XHPOpen(xhp_open) = &x.open.children {
                    if let XHPClose(xhp_close) = &x.close.children {
                        let open_tag = self.text(&xhp_open.name);
                        let close_tag = self.text(&xhp_close.name);
                        if open_tag != close_tag {
                            self.errors.push(make_error_from_node(
                                node,
                                errors::error2070(open_tag, close_tag),
                            ))
                        }
                    }
                }
            }
            _ => {}
        }
    }

    fn invalid_modifier_errors<F>(&mut self, decl_name: &str, node: S<'a>, ok: F)
    where
        F: Fn(TokenKind) -> bool,
    {
        if let Some(modifiers) = get_modifiers_of_declaration(node) {
            for modifier in syntax_to_list_no_separators(modifiers) {
                if let Some(kind) = token_kind(modifier) {
                    if kind == TokenKind::Readonly {
                        self.mark_uses_readonly()
                    }
                    if !ok(kind) {
                        self.errors.push(make_error_from_node(
                            modifier,
                            errors::invalid_modifier_for_declaration(
                                decl_name,
                                self.text(modifier),
                            ),
                        ));
                    }
                }
            }
            if let Some(duplicate) = list_first_duplicate_token(modifiers) {
                self.errors.push(make_error_from_node(
                    duplicate,
                    errors::duplicate_modifiers_for_declaration(decl_name),
                ))
            }
            if let SyntaxList(modifiers) = &modifiers.children {
                let modifiers: Vec<S<'a>> = modifiers
                    .iter()
                    .filter(|x: &S<'a>| is_visibility(*x))
                    .collect();
                if modifiers.len() > 1 {
                    self.errors.push(make_error_from_node(
                        modifiers.last().unwrap(),
                        errors::multiple_visibility_modifiers_for_declaration(decl_name),
                    ));
                }
            }
        }
    }

    // helper since there are so many kinds of errors
    fn produce_error<F, E, X>(
        &mut self,
        check: F,
        node: X,
        error: E, // closure to avoid constant premature concatenation of error strings
        error_node: S<'a>,
    ) where
        F: Fn(&mut Self, X) -> bool,
        E: Fn() -> Error,
    {
        if check(self, node) {
            self.errors.push(make_error_from_node(error_node, error()))
        }
    }

    // helper since there are so many kinds of errors
    fn produce_error_from_check<F, E>(&mut self, check: F, node: S<'a>, error: E)
    where
        F: Fn(S<'a>) -> Option<S<'a>>,
        E: Fn() -> Error,
    {
        if let Some(error_node) = check(node) {
            self.errors.push(make_error_from_node(error_node, error()))
        }
    }

    // Given a function_declaration_header node, returns its function_name
    // as a string opt.
    fn extract_function_name(&self, header_node: S<'a>) -> Option<&'a str> {
        // The '_' arm of this match will never be reached, but the type checker
        // doesn't allow a direct extraction of function_name from
        // function_declaration_header. *)
        match &header_node.children {
            FunctionDeclarationHeader(fdh) => Some(self.text(&fdh.name)),
            _ => None,
        }
    }

    // Return, as a string opt, the name of the function or method given the context *)
    fn first_parent_function_name(&self) -> Option<&str> {
        // Note: matching on either is sound because functions and/or methods cannot be nested

        match self.env.context.active_methodish {
            Some(Syntax {
                children: FunctionDeclaration(x),
                ..
            }) => self.extract_function_name(&x.declaration_header),
            Some(Syntax {
                children: MethodishDeclaration(x),
                ..
            }) => self.extract_function_name(&x.function_decl_header),
            _ => None,
        }
    }

    // Given a particular TokenKind::(Trait/Interface), tests if a given
    // classish_declaration node is both of that kind and declared abstract.
    fn is_classish_kind_declared_abstract(&self, cd_node: S<'a>) -> bool {
        match &cd_node.children {
            ClassishDeclaration(x)
                if is_token_kind(&x.keyword, TokenKind::Trait)
                    || is_token_kind(&x.keyword, TokenKind::Interface) =>
            {
                list_contains_predicate(|x| x.is_abstract(), &x.modifiers)
            }
            _ => false,
        }
    }

    fn is_immediately_in_lambda(&self) -> bool {
        self.env
            .context
            .active_callable
            .map_or(false, |node| match &node.children {
                AnonymousFunction(_) | LambdaExpression(_) | AwaitableCreationExpression(_) => true,
                _ => false,
            })
    }

    // Returns the whether the current context is in an active class scope
    fn is_in_active_class_scope(&self) -> bool {
        self.env.context.active_classish.is_some()
    }

    // Returns the first ClassishDeclaration node or
    // None if there isn't one or classish_kind does not match. *)
    fn first_parent_classish_node(&self, classish_kind: TokenKind) -> Option<S<'a>> {
        self.env
            .context
            .active_classish
            .and_then(|node| match &node.children {
                ClassishDeclaration(cd) if is_token_kind(&cd.keyword, classish_kind) => Some(node),
                _ => None,
            })
    }

    // Return, as a string opt, the name of the closest enclosing classish entity in
    // the given context (not just Classes )
    fn active_classish_name(&self) -> Option<&'a str> {
        self.env.context.active_classish.and_then(|node| {
            if let ClassishDeclaration(cd) = &node.children {
                cd.name.extract_text(self.env.syntax_tree.text())
            } else {
                None
            }
        })
    }

    // Return, as a string opt, the name of the Class in the given context
    fn first_parent_class_name(&self) -> Option<&'a str> {
        self.env
            .context
            .active_classish
            .and_then(|parent_classish| {
                if let ClassishDeclaration(cd) = &parent_classish.children {
                    if token_kind(&cd.keyword) == Some(TokenKind::Class) {
                        return self.active_classish_name();
                    } else {
                        return None; // This arm is never reached
                    }
                }
                None
            })
    }

    // Tests if the immediate classish parent is an interface.
    fn is_inside_interface(&self) -> bool {
        self.first_parent_classish_node(TokenKind::Interface)
            .is_some()
    }

    fn is_interface_and_async_method(&self, md_node: S<'a>) -> bool {
        self.is_inside_interface() && extract_keyword(|x| x.is_async(), md_node).is_some()
    }

    fn get_params_for_enclosing_callable(&self) -> Option<S<'a>> {
        let from_header = |header: S<'a>| match &header.children {
            FunctionDeclarationHeader(fdh) => Some(&fdh.parameter_list),
            _ => None,
        };
        self.env
            .context
            .active_callable
            .and_then(|callable| match &callable.children {
                FunctionDeclaration(x) => from_header(&x.declaration_header),
                MethodishDeclaration(x) => from_header(&x.function_decl_header),
                LambdaExpression(x) => match &x.signature.children {
                    LambdaSignature(x) => Some(&x.parameters),
                    _ => None,
                },
                _ => None,
            })
    }

    fn first_parent_function_attributes_contains(&self, name: &str) -> bool {
        let from_attr_spec = |attr_spec| {
            attr_spec_to_node_list(attr_spec).any(|node| self.attr_name(node) == Some(name))
        };
        match self.env.context.active_methodish {
            Some(Syntax {
                children: FunctionDeclaration(x),
                ..
            }) => from_attr_spec(&x.attribute_spec),
            Some(Syntax {
                children: MethodishDeclaration(x),
                ..
            }) => from_attr_spec(&x.attribute),
            _ => false,
        }
    }

    fn has_inout_params(&self) -> bool {
        self.get_params_for_enclosing_callable()
            .map_or(false, |function_parameter_list| {
                syntax_to_list_no_separators(function_parameter_list)
                    .any(is_parameter_with_callconv)
            })
    }

    fn is_inside_async_method(&self) -> bool {
        let from_header = |header: S<'a>| match &header.children {
            FunctionDeclarationHeader(fdh) => {
                syntax_to_list_no_separators(&fdh.modifiers).any(|x| x.is_async())
            }
            _ => false,
        };
        self.env
            .context
            .active_callable
            .map_or(false, |node| match &node.children {
                FunctionDeclaration(x) => from_header(&x.declaration_header),
                MethodishDeclaration(x) => from_header(&x.function_decl_header),
                AnonymousFunction(x) => !x.async_keyword.is_missing(),
                LambdaExpression(x) => !x.async_.is_missing(),
                AwaitableCreationExpression(_) => true,
                _ => false,
            })
    }

    fn check_type_name_reference(&mut self, name_text: &str, location: Location) {
        if hh_autoimport::is_hh_autoimport(name_text) && !self.names.classes.mem(name_text) {
            let def = make_first_use_or_def(false, NameImplicitUse, location, "HH", name_text);
            self.names.classes.add(name_text, def)
        }
    }

    fn check_type_hint(&mut self, node: S<'a>) {
        for x in node.iter_children() {
            self.check_type_hint(x)
        }
        let check_type_name = |self_: &mut Self, s| {
            self_.check_type_name_reference(self_.text(s), make_location_of_node(node))
        };
        match &node.children {
            SimpleTypeSpecifier(x) => check_type_name(self, &x.specifier),
            GenericTypeSpecifier(x) => check_type_name(self, &x.class_type),
            _ => {}
        }
    }

    // Given a ConstDeclarator node, test whether it is abstract, but has an
    // initializer.
    fn constant_abstract_with_initializer(&self, init: S<'a>) -> bool {
        let is_abstract = match self.env.context.active_const {
            Some(p_const_declaration) if is_abstract_const(p_const_declaration) => true,
            _ => false,
        };
        let has_initializer = !init.is_missing();
        is_abstract && has_initializer
    }

    // Given a ConstDeclarator node, test whether it is concrete, but has no
    // initializer.
    fn constant_concrete_without_initializer(&self, init: S<'a>) -> bool {
        let is_concrete = match self.env.context.active_const {
            Some(p_const_declaration) if is_concrete_const(p_const_declaration) => true,
            _ => false,
        };
        is_concrete && init.is_missing()
    }

    fn methodish_memoize_lsb_on_non_static(&mut self, node: S<'a>) {
        if (self.methodish_contains_attribute(node, sn::user_attributes::MEMOIZE_LSB)
            || self.methodish_contains_attribute(
                node,
                sn::user_attributes::POLICY_SHARDED_MEMOIZE_LSB,
            ))
            && !has_modifier_static(node)
        {
            self.errors.push(make_error_from_node(
                node,
                errors::memoize_lsb_on_non_static,
            ));
        }
    }

    fn methodish_readonly_check(&mut self, node: S<'a>) {
        if has_modifier_readonly(node) && has_modifier_static(node) {
            self.errors
                .push(make_error_from_node(node, errors::readonly_static_method))
        }
    }

    fn function_declaration_contains_attribute(&self, node: S<'a>, attribute: &str) -> bool {
        match &node.children {
            FunctionDeclaration(x) => {
                self.attribute_specification_contains(&x.attribute_spec, attribute)
            }
            _ => false,
        }
    }

    fn clone_takes_no_arguments(&self, node: S<'_>) -> bool {
        match &node.children {
            FunctionDeclarationHeader(x) => {
                let mut params = syntax_to_list_no_separators(&x.parameter_list);
                self.is_clone(&x.name) && params.next().is_some()
            }
            _ => false,
        }
    }

    fn function_declaration_is_native(&self, node: S<'a>) -> bool {
        self.function_declaration_contains_attribute(node, sn::user_attributes::NATIVE)
    }

    fn methodish_contains_memoize(&self, node: S<'a>) -> bool {
        self.env.is_typechecker()
            && self.is_inside_interface()
            && self.methodish_contains_attribute(node, sn::user_attributes::MEMOIZE)
    }

    fn is_ifc_attribute(&self, name: &str) -> bool {
        name == sn::user_attributes::POLICIED
            || name == sn::user_attributes::INFERFLOWS
            || name == sn::user_attributes::EXTERNAL
    }

    fn is_module_attribute(&self, name: &str) -> bool {
        name == sn::user_attributes::MODULE || name == sn::user_attributes::INTERNAL
    }

    fn check_attr_enabled(&mut self, attrs: S<'a>) {
        for node in attr_spec_to_node_list(attrs) {
            match self.attr_name(node) {
                Some(n) => {
                    if self.is_ifc_attribute(n) {
                        self.check_can_use_feature(node, &UnstableFeatures::Ifc)
                    }
                    if (sn::user_attributes::ignore_readonly_local_errors(n)
                        || sn::user_attributes::ignore_coeffect_local_errors(n)
                        || sn::user_attributes::is_native(n))
                        && !self.env.is_systemlib()
                        // The typechecker has its own implementation of this that
                        // allows its own testing and better error messaging.
                        // see --tco_enable_systemlib_annotations
                        && !self.env.is_typechecker()
                    {
                        self.errors.push(make_error_from_node(
                            node,
                            errors::invalid_attribute_reserved,
                        ));
                    }
                }
                None => {}
            }
        }
    }

    fn function_declaration_header_memoize_lsb(&mut self) {
        if let (Some(node), None) = (
            self.env.context.active_methodish,
            self.env.context.active_classish,
        ) {
            // a function, not a method
            if self.function_declaration_contains_attribute(node, sn::user_attributes::MEMOIZE_LSB)
                || self.function_declaration_contains_attribute(
                    node,
                    sn::user_attributes::POLICY_SHARDED_MEMOIZE_LSB,
                )
            {
                self.errors.push(make_error_from_node(
                    node,
                    errors::memoize_lsb_on_non_method,
                ))
            }
        }
    }

    fn is_in_enum_class(&self) -> bool {
        let active_classish = match self.env.context.active_classish {
            Some(x) => x,
            _ => return false,
        };
        if let ClassishDeclaration(cd) = &active_classish.children {
            return self.attr_spec_contains_enum_class(&cd.attribute);
        }
        false
    }

    fn is_in_reified_class(&self) -> bool {
        let active_classish = match self.env.context.active_classish {
            Some(x) => x,
            _ => return false,
        };
        if let ClassishDeclaration(x) = &active_classish.children {
            if let TypeParameters(x) = &x.type_parameters.children {
                return syntax_to_list_no_separators(&x.parameters).any(|p| match &p.children {
                    TypeParameter(x) => !x.reified.is_missing(),
                    _ => false,
                });
            }
        };
        false
    }

    fn methodish_errors(&mut self, node: S<'a>) {
        match &node.children {
            FunctionDeclarationHeader(x) => {
                let function_parameter_list = &x.parameter_list;
                let function_type = &x.type_;
                if x.readonly_return.is_readonly() {
                    self.mark_uses_readonly()
                }

                self.produce_error(
                    |self_, x| Self::class_constructor_has_non_void_type(self_, x),
                    node,
                    || errors::error2018,
                    function_type,
                );

                self.produce_error(
                    |_, x| class_non_constructor_has_visibility_param(x),
                    node,
                    || errors::error2010,
                    function_parameter_list,
                );

                self.produce_error(
                    |_, x| class_constructor_has_tparams(x),
                    node,
                    || errors::no_generics_on_constructors,
                    &x.type_parameter_list,
                );

                if let Some(clashing_name) = self.class_constructor_param_promotion_clash(node) {
                    let class_name = self.active_classish_name().unwrap_or("");
                    let error_msg = errors::error2025(class_name, clashing_name);
                    self.errors
                        .push(make_error_from_node(function_parameter_list, error_msg))
                }

                self.produce_error(
                    |_, x| abstract_class_constructor_has_visibility_param(x),
                    node,
                    || errors::error2023,
                    function_parameter_list,
                );

                self.produce_error(
                    |self_, x| Self::interface_or_trait_has_visibility_param(self_, x),
                    node,
                    || errors::error2024,
                    function_parameter_list,
                );
                self.function_declaration_header_memoize_lsb();
            }
            FunctionDeclaration(fd) => {
                let function_attrs = &fd.attribute_spec;
                let body = &fd.body;
                self.check_attr_enabled(function_attrs);
                self.invalid_modifier_errors("Top-level functions", node, |kind| {
                    kind == TokenKind::Async
                });
                self.produce_error(
                    |self_, x| self_.function_declaration_external_not_native(x),
                    node,
                    || errors::missing_fn_def_body,
                    body,
                );
            }
            MethodishDeclaration(md) => {
                let header_node = &md.function_decl_header;
                let modifiers = modifiers_of_function_decl_header_exn(header_node);
                let class_name = self.active_classish_name().unwrap_or("");
                let method_name = self
                    .extract_function_name(&md.function_decl_header)
                    .unwrap_or("");
                let method_attrs = &md.attribute;
                self.check_attr_enabled(method_attrs);
                self.produce_error(
                    |self_, x| self_.methodish_contains_memoize(x),
                    node,
                    || errors::interface_with_memoize,
                    header_node,
                );
                self.produce_error(
                    |self_, x| self_.class_constructor_has_static(x),
                    header_node,
                    || errors::error2009(class_name, method_name),
                    modifiers,
                );
                self.unsupported_magic_method_errors(header_node);
                self.produce_error(
                    |self_, x| self_.async_magic_method(x),
                    header_node,
                    || errors::async_magic_method(method_name),
                    modifiers,
                );
                self.produce_error(
                    |self_, x| self_.clone_takes_no_arguments(x),
                    header_node,
                    || errors::clone_takes_no_arguments(class_name, method_name),
                    modifiers,
                );
                self.produce_error(
                    |self_, x| self_.clone_cannot_be_static(x),
                    header_node,
                    || errors::clone_cannot_be_static(class_name, method_name),
                    modifiers,
                );
                self.invalid_modifier_errors("Methods", node, |kind| {
                    kind == TokenKind::Abstract
                        || kind == TokenKind::Final
                        || kind == TokenKind::Static
                        || kind == TokenKind::Private
                        || kind == TokenKind::Protected
                        || kind == TokenKind::Public
                        || kind == TokenKind::Async
                        || kind == TokenKind::Readonly
                });

                if self.is_inside_interface() {
                    self.invalid_modifier_errors("Interface methods", node, |kind| {
                        kind != TokenKind::Final && kind != TokenKind::Abstract
                    });
                };

                let fun_semicolon = &md.semicolon;

                self.produce_error(
                    |self_, x| self_.methodish_non_abstract_without_body_not_native(x),
                    node,
                    || errors::error2015,
                    fun_semicolon,
                );
                self.produce_error(
                    |_, x| methodish_abstract_conflict_with_private(x),
                    node,
                    || errors::error2016(class_name, method_name),
                    modifiers,
                );

                if let Some(modifier) = get_modifier_final(modifiers) {
                    self.produce_error(
                        |_, x| has_modifier_abstract(x),
                        node,
                        || errors::error2019(class_name, method_name),
                        modifier,
                    );
                }
                self.methodish_readonly_check(node);
                self.methodish_memoize_lsb_on_non_static(node);
                let async_annotation = extract_keyword(|x| x.is_async(), node).unwrap_or(node);

                if self.is_interface_and_async_method(node) {
                    self.errors.push(make_error_from_node_with_quickfix(
                        async_annotation,
                        errors::error2046("a method in an interface"),
                        "Remove `async`",
                        "",
                    ))
                }

                self.produce_error(
                    |_, x| is_abstract_and_async_method(x),
                    node,
                    || errors::error2046("an `abstract` method"),
                    async_annotation,
                );

                if self.env.is_typechecker() {
                    self.produce_error(
                        |_, x| contains_async_not_last(x),
                        modifiers,
                        || errors::async_not_last,
                        modifiers,
                    );
                }
            }
            _ => {}
        }
    }

    fn is_in_construct_method(&self) -> bool {
        if self.is_immediately_in_lambda() {
            false
        } else {
            self.first_parent_function_name()
                .map_or(false, |s| s.eq_ignore_ascii_case(sn::members::__CONSTRUCT))
        }
    }

    fn params_errors(&mut self, params: S<'a>) {
        self.produce_error_from_check(&ends_with_variadic_comma, params, || errors::error2022);
        self.produce_error_from_check(&misplaced_variadic_param, params, || errors::error2021);

        self.produce_error_from_check(&variadic_param_with_default_value, params, || {
            errors::error2065
        });

        self.produce_error_from_check(&variadic_param_with_callconv, params, || errors::error2073);
        self.produce_error_from_check(&variadic_param_with_readonly, params, || {
            errors::variadic_readonly_param
        });
    }

    fn decoration_errors(&mut self, node: S<'a>) {
        self.produce_error(
            |_, x| is_double_variadic(x),
            node,
            || errors::double_variadic,
            node,
        );
    }

    fn check_parameter_this(&mut self, node: S<'a>) {
        let mut this_param = None;
        if let ParameterDeclaration(p) = &node.children {
            match &p.name.children {
                Token(_) => {
                    // normal parameter $foo
                    if self.text(&p.name) == sn::special_idents::THIS {
                        this_param = Some(&p.name);
                    }
                }
                DecoratedExpression(de) => {
                    // variadic parameter ...$foo
                    if let Token(_) = de.expression.children {
                        if self.text(&de.expression) == sn::special_idents::THIS {
                            this_param = Some(&de.expression);
                        }
                    }
                }
                _ => {}
            }
        }

        if let Some(this_param) = this_param {
            self.errors
                .push(make_error_from_node(this_param, errors::reassign_this));
        }
    }

    fn check_parameter_ifc(&mut self, node: S<'a>) {
        if let ParameterDeclaration(x) = &node.children {
            let attr = &x.attribute;
            if self.attribute_specification_contains(attr, sn::user_attributes::EXTERNAL) {
                self.check_can_use_feature(attr, &UnstableFeatures::Ifc);
            }
        }
    }

    fn check_parameter_readonly(&mut self, node: S<'a>) {
        if let ParameterDeclaration(x) = &node.children {
            if x.readonly.is_readonly() {
                self.mark_uses_readonly()
            }
        }
    }

    fn lval_errors(&mut self, syntax_node: S<'a>) {
        if self.env.parser_options.po_disable_lval_as_an_expression {
            if let LvalTypeNonFinal = node_lval_type(syntax_node, &self.parents) {
                self.errors.push(make_error_from_node(
                    syntax_node,
                    errors::lval_as_expression,
                ))
            }
        }
    }

    fn parameter_errors(&mut self, node: S<'a>) {
        let param_errors = |self_: &mut Self, params| {
            for x in syntax_to_list_no_separators(params) {
                self_.check_parameter_this(x);
                self_.check_parameter_ifc(x);
                self_.check_parameter_readonly(x);
            }
            self_.params_errors(params)
        };
        match &node.children {
            ParameterDeclaration(p) => {
                let callconv_text = self.text(extract_callconv_node(node).unwrap_or(node));
                self.produce_error_from_check(&param_with_callconv_has_default, node, || {
                    errors::error2074(callconv_text)
                });

                self.check_type_hint(&p.type_);
                self.check_parameter_ifc(node);
                self.check_parameter_readonly(node);

                if let Some(inout_modifier) = parameter_callconv(node) {
                    if self.is_inside_async_method() {
                        self.errors.push(make_error_from_node_with_type(
                            inout_modifier,
                            errors::inout_param_in_async,
                            ErrorType::RuntimeError,
                        ))
                    }
                    if self.is_in_construct_method() {
                        self.errors.push(make_error_from_node(
                            inout_modifier,
                            errors::inout_param_in_construct,
                        ))
                    }
                    let in_memoize = self
                        .first_parent_function_attributes_contains(sn::user_attributes::MEMOIZE);
                    let in_memoize_lsb = self.first_parent_function_attributes_contains(
                        sn::user_attributes::MEMOIZE_LSB,
                    ) || self.first_parent_function_attributes_contains(
                        sn::user_attributes::POLICY_SHARDED_MEMOIZE_LSB,
                    );

                    if (in_memoize || in_memoize_lsb) && !self.is_immediately_in_lambda() {
                        self.errors.push(make_error_from_node_with_type(
                            inout_modifier,
                            errors::memoize_with_inout,
                            ErrorType::RuntimeError,
                        ))
                    }
                }
            }
            FunctionDeclarationHeader(x) => param_errors(self, &x.parameter_list),
            AnonymousFunction(x) => param_errors(self, &x.parameters),
            ClosureTypeSpecifier(x) => param_errors(self, &x.parameter_list),
            LambdaExpression(x) => {
                if let LambdaSignature(x) = &x.signature.children {
                    param_errors(self, &x.parameters)
                }
            }
            DecoratedExpression(_) => self.decoration_errors(node),
            _ => {}
        }
    }

    // Only check the functions; invalid attributes on methods (like <<__EntryPoint>>) are caught elsewhere
    fn multiple_entrypoint_attribute_errors(&mut self, node: S<'a>) {
        match &node.children {
            FunctionDeclaration(f)
                if self.attribute_specification_contains(
                    &f.attribute_spec,
                    sn::user_attributes::ENTRY_POINT,
                ) =>
            {
                // Get the location of the <<...>> annotation
                let location = match &f.attribute_spec.children {
                    AttributeSpecification(x) => make_location_of_node(&x.attributes),
                    OldAttributeSpecification(x) => make_location_of_node(&x.attributes),
                    _ => panic!("Expected attribute specification node"),
                };
                let def = make_first_use_or_def(
                    false,
                    NameDef,
                    location,
                    &self.namespace_name,
                    sn::user_attributes::ENTRY_POINT,
                );
                match self.names.attributes.get(sn::user_attributes::ENTRY_POINT) {
                    Some(prev_def) => {
                        let (line_num, _) = self
                            .env
                            .text
                            .offset_to_position(prev_def.location.start_offset as isize);

                        let path = self.env.text.source_text().file_path().path_str();
                        let loc = String::from(path) + ":" + &line_num.to_string();
                        let err = errors::multiple_entrypoints(&loc);
                        let err_type = ErrorType::ParseError;
                        self.errors
                            .push(make_error_from_node_with_type(node, err, err_type))
                    }
                    _ => {}
                };
                self.names
                    .attributes
                    .add(sn::user_attributes::ENTRY_POINT, def)
            }
            _ => {}
        }
    }

    fn redeclaration_errors(&mut self, node: S<'a>) {
        match &node.children {
            FunctionDeclarationHeader(f) if !f.name.is_missing() => {
                let mut it = self.parents.iter().rev();
                let p1 = it.next();
                let _ = it.next();
                let p3 = it.next();
                let p4 = it.next();
                match (p1, p3, p4) {
                    (
                        Some(Syntax {
                            children: FunctionDeclaration(_),
                            ..
                        }),
                        Some(Syntax {
                            children: NamespaceBody(_),
                            ..
                        }),
                        _,
                    )
                    | (
                        Some(Syntax {
                            children: FunctionDeclaration(_),
                            ..
                        }),
                        _,
                        None,
                    )
                    | (
                        Some(Syntax {
                            children: MethodishDeclaration(_),
                            ..
                        }),
                        _,
                        _,
                    )
                    | (
                        Some(Syntax {
                            children: MethodishTraitResolution(_),
                            ..
                        }),
                        _,
                        _,
                    ) => {
                        let function_name: &str = self.text(&f.name);
                        let location = make_location_of_node(&f.name);
                        let is_method = match p1 {
                            Some(Syntax {
                                children: MethodishDeclaration(_),
                                ..
                            }) => true,
                            _ => false,
                        };
                        let def = make_first_use_or_def(
                            is_method,
                            NameDef,
                            location,
                            &self.namespace_name,
                            function_name,
                        );
                        match self.names.functions.get(function_name) {
                            Some(prev_def)
                                if prev_def.global == def.global && prev_def.kind == NameDef =>
                            {
                                let (line_num, _) = self
                                    .env
                                    .text
                                    .offset_to_position(prev_def.location.start_offset as isize);

                                let path = self.env.text.source_text().file_path().path_str();
                                let loc = String::from(path) + ":" + &line_num.to_string();
                                let (err, err_type) = match self.first_parent_class_name() {
                                    None => (
                                        errors::redeclaration_of_function(function_name, &loc),
                                        ErrorType::RuntimeError,
                                    ),
                                    Some(class_name) => {
                                        let full_name =
                                            String::from(class_name) + "::" + function_name;
                                        (
                                            errors::redeclaration_of_method(&full_name),
                                            ErrorType::ParseError,
                                        )
                                    }
                                };
                                self.errors
                                    .push(make_error_from_node_with_type(node, err, err_type))
                            }
                            Some(prev_def) if (prev_def.kind != NameDef) => {
                                let (line_num, _) = self
                                    .env
                                    .text
                                    .offset_to_position(prev_def.location.start_offset as isize);
                                let line_num = line_num as usize;

                                self.errors.push(make_name_already_used_error(
                                    &f.name,
                                    &combine_names(&self.namespace_name, function_name),
                                    function_name,
                                    &def.location,
                                    &|x, y| errors::declared_name_is_already_in_use(line_num, x, y),
                                ))
                            }
                            _ => {}
                        };
                        self.names.functions.add(function_name, def)
                    }
                    _ if self.env.is_typechecker() => self.errors.push(make_error_from_node(
                        node,
                        errors::decl_outside_global_scope,
                    )),
                    _ => {}
                }
            }
            _ => {}
        }
    }

    fn statement_errors(&mut self, node: S<'a>) {
        let expect_colon = |colon: S<'a>| match &colon.children {
            Token(m) if self.env.is_typechecker() && m.kind() != TokenKind::Colon => {
                Some((colon, errors::error1020))
            }
            _ => None,
        };
        (match &node.children {
            TryStatement(x) if x.catch_clauses.is_missing() && x.finally_clause.is_missing() => {
                Some((node, errors::error2007))
            }
            UsingStatementFunctionScoped(_) if !self.using_statement_function_scoped_is_legal() => {
                Some((node, errors::using_st_function_scoped_top_level))
            }
            ForStatement(x) if is_foreach_in_for(&x.initializer) => {
                Some((node, errors::for_with_as_expression))
            }
            CaseLabel(x) => expect_colon(&x.colon),

            DefaultLabel(x) => expect_colon(&x.colon),
            _ => None,
        })
        .into_iter()
        .for_each(|(error_node, error_message)| {
            self.errors
                .push(make_error_from_node(error_node, error_message))
        })
    }

    fn invalid_shape_initializer_name(&mut self, node: S<'a>) {
        match &node.children {
            LiteralExpression(x) => {
                let is_str = match token_kind(&x.expression) {
                    Some(TokenKind::SingleQuotedStringLiteral) => true,

                    // TODO: Double quoted string are only legal
                    // if they contain no encapsulated expressions.
                    Some(TokenKind::DoubleQuotedStringLiteral) => true,
                    _ => false,
                };
                if !is_str {
                    self.errors
                        .push(make_error_from_node(node, errors::invalid_shape_field_name))
                }
            }
            ScopeResolutionExpression(_) => {}
            QualifiedName(_) => {
                if self.env.is_typechecker() {
                    self.errors
                        .push(make_error_from_node(node, errors::invalid_shape_field_name))
                }
            }
            Token(_) if node.is_name() => {
                if self.env.is_typechecker() {
                    self.errors
                        .push(make_error_from_node(node, errors::invalid_shape_field_name))
                }
            }
            _ => self
                .errors
                .push(make_error_from_node(node, errors::invalid_shape_field_name)),
        }
    }

    fn invalid_shape_field_check(&mut self, node: S<'a>) {
        if let FieldInitializer(x) = &node.children {
            self.invalid_shape_initializer_name(&x.name)
        } else {
            self.errors
                .push(make_error_from_node(node, errors::invalid_shape_field_name))
        }
    }

    fn is_in_unyieldable_magic_method(&self) -> bool {
        self.first_parent_function_name().map_or(false, |s| {
            let s = s.to_ascii_lowercase();
            match s {
                _ if s == sn::members::__INVOKE => false,
                _ => sn::members::AS_LOWERCASE_SET.contains(&s),
            }
        })
    }

    fn check_disallowed_variables(&mut self, node: S<'a>) {
        match &node.children {
            VariableExpression(x) => {
                // TODO(T75820862): Allow $GLOBALS to be used as a variable name
                if self.text(&x.expression) == sn::superglobals::GLOBALS {
                    self.errors
                        .push(make_error_from_node(node, errors::globals_disallowed))
                } else if self.text(&x.expression) == sn::special_idents::THIS && !self.has_this() {
                    // If we are in the special top level debugger function, lets not check for $this since
                    // it will be properly lifted in closure convert
                    if self
                        .first_parent_function_name()
                        .map_or(true, |s| s == "include")
                    {
                        return {};
                    }
                    self.errors
                        .push(make_error_from_node(node, errors::invalid_this))
                }
            }
            _ => {}
        }
    }

    fn function_call_argument_errors(&mut self, in_constructor_call: bool, node: S<'a>) {
        if let Some(e) = match &node.children {
            DecoratedExpression(x) => {
                if let Token(token) = &x.decorator.children {
                    if token.kind() == TokenKind::Inout {
                        let expression = &x.expression;
                        match &expression.children {
                            _ if in_constructor_call => Some(errors::inout_param_in_construct),
                            VariableExpression(x)
                                if sn::superglobals::is_any_global(self.text(&x.expression))
                                    || self.text(&x.expression) == sn::special_idents::THIS =>
                            {
                                Some(errors::fun_arg_invalid_arg)
                            }
                            PipeVariableExpression(_) => Some(errors::fun_arg_invalid_arg),
                            BinaryExpression(_) => Some(errors::fun_arg_inout_set),
                            QualifiedName(_) => Some(errors::fun_arg_inout_const),
                            Token(_) if expression.is_name() => Some(errors::fun_arg_inout_const),
                            // TODO: Maybe be more descriptive in error messages
                            ScopeResolutionExpression(_)
                            | FunctionCallExpression(_)
                            | MemberSelectionExpression(_)
                            | SafeMemberSelectionExpression(_) => Some(errors::fun_arg_invalid_arg),
                            SubscriptExpression(x) => match &x.receiver.children {
                                MemberSelectionExpression(_) | ScopeResolutionExpression(_) => {
                                    Some(errors::fun_arg_invalid_arg)
                                }
                                _ => {
                                    let text = self.text(&x.receiver);
                                    if sn::superglobals::is_any_global(text) {
                                        Some(errors::fun_arg_inout_containers)
                                    } else {
                                        None
                                    }
                                }
                            },
                            _ => None,
                        }
                    } else {
                        None
                    }
                } else {
                    None
                }
            }
            _ => None,
        } {
            self.errors.push(make_error_from_node(node, e))
        }
    }

    fn function_call_on_xhp_name_errors(&mut self, node: S<'a>) {
        let check = |self_: &mut Self, member_object: S<'a>, name: S<'a>| {
            if let XHPExpression(_) = &member_object.children {
                if self_.env.is_typechecker() {
                    self_.errors.push(make_error_from_node(
                        node,
                        errors::method_calls_on_xhp_expression,
                    ))
                }
            }

            if let Token(token) = &name.children {
                if token.kind() == TokenKind::XHPClassName {
                    self_.errors.push(make_error_from_node(
                        node,
                        errors::method_calls_on_xhp_attributes,
                    ))
                }
            }
        };
        match &node.children {
            MemberSelectionExpression(x) => check(self, &x.object, &x.name),
            SafeMemberSelectionExpression(x) => check(self, &x.object, &x.name),
            _ => {}
        }
    }

    fn no_async_before_lambda_body(&mut self, body_node: S<'a>) {
        if let AwaitableCreationExpression(_) = &body_node.children {
            if self.env.is_typechecker() {
                self.errors.push(make_error_from_node(
                    body_node,
                    errors::no_async_before_lambda_body,
                ))
            }
        }
    }

    fn no_memoize_attribute_on_lambda(&mut self, node: S<'a>) {
        match &node.children {
            OldAttributeSpecification(_) | AttributeSpecification(_) => {
                for node in attr_spec_to_node_list(node) {
                    match self.attr_name(node) {
                        Some(n) if sn::user_attributes::is_memoized(n) => self
                            .errors
                            .push(make_error_from_node(node, errors::memoize_on_lambda)),

                        _ => {}
                    }
                }
            }

            _ => {}
        }
    }

    fn new_variable_errors_(&mut self, node: S<'a>, inside_scope_resolution: bool) {
        match &node.children {
            SimpleTypeSpecifier(_)
            | VariableExpression(_)
            | GenericTypeSpecifier(_)
            | PipeVariableExpression(_) => {}
            SubscriptExpression(x) if x.index.is_missing() => self.errors.push(
                make_error_from_node(node, errors::instanceof_missing_subscript_index),
            ),
            SubscriptExpression(x) => {
                self.new_variable_errors_(&x.receiver, inside_scope_resolution)
            }
            MemberSelectionExpression(x) => {
                if inside_scope_resolution {
                    self.errors.push(make_error_from_node(
                        node,
                        errors::instanceof_memberselection_inside_scoperesolution,
                    ))
                } else {
                    self.new_variable_errors_(&x.object, inside_scope_resolution)
                }
            }
            ScopeResolutionExpression(x) => {
                if let Token(name) = &x.name.children {
                    if is_good_scope_resolution_qualifier(&x.qualifier)
                        && name.kind() == TokenKind::Variable
                    {
                        // OK
                    } else if name.kind() == TokenKind::Variable {
                        self.new_variable_errors_(&x.qualifier, true)
                    } else {
                        self.errors.push(make_error_from_node(
                            node,
                            errors::instanceof_invalid_scope_resolution,
                        ))
                    }
                } else {
                    self.errors.push(make_error_from_node(
                        node,
                        errors::instanceof_invalid_scope_resolution,
                    ))
                }
            }
            _ => {
                self.errors.push(make_error_from_node(
                    node,
                    errors::new_unknown_node(node.kind().to_string()),
                ));
            }
        }
    }

    fn new_variable_errors(&mut self, node: S<'a>) {
        self.new_variable_errors_(node, false)
    }

    fn class_type_designator_errors(&mut self, node: S<'a>) {
        if !is_good_scope_resolution_qualifier(node) {
            match &node.children {
                ParenthesizedExpression(_) => {}
                _ => self.new_variable_errors(node),
            }
        }
    }

    fn rec_walk_impl<F, X>(&self, parents: &mut Vec<S<'a>>, f: &F, node: S<'a>, mut acc: X) -> X
    where
        F: Fn(S<'a>, &Vec<S<'a>>, X) -> (bool, X),
    {
        let (continue_walk, new_acc) = f(node, parents, acc);
        acc = new_acc;
        if continue_walk {
            parents.push(node);
            for child in node.iter_children() {
                acc = self.rec_walk_impl(parents, f, child, acc);
            }
            parents.pop();
        }
        acc
    }

    fn rec_walk<F, X>(&self, f: F, node: S<'a>, acc: X) -> X
    where
        F: Fn(S<'a>, &Vec<S<'a>>, X) -> (bool, X),
    {
        self.rec_walk_impl(&mut vec![], &f, node, acc)
    }

    fn find_invalid_lval_usage(&self, node: S<'a>) -> Vec<SyntaxError> {
        self.rec_walk(
            |node, parents, mut acc| match &node.children {
                AnonymousFunction(_) | LambdaExpression(_) | AwaitableCreationExpression(_) => {
                    (false, acc)
                }
                _ => {
                    match node_lval_type(node, parents) {
                        LvalTypeFinal | LvalTypeNone => {}
                        LvalTypeNonFinalInout | LvalTypeNonFinal => {
                            acc.push(make_error_from_node(node, errors::lval_as_expression))
                        }
                    };
                    (true, acc)
                }
            },
            node,
            vec![],
        )
    }

    fn await_as_an_expression_errors(&mut self, await_node: S<'a>) {
        let mut prev = None;
        let mut node = await_node;
        for n in self.parents.iter().rev() {
            if let Some(prev) = prev {
                node = prev;
            }
            prev = Some(n);
            match &n.children {
                // statements that root for the concurrently executed await expressions
                ExpressionStatement(_)
                | ReturnStatement(_)
                | UnsetStatement(_)
                | EchoStatement(_)
                | ThrowStatement(_) => break,
                IfStatement(x) if std::ptr::eq(node, &x.condition) => break,
                ForStatement(x) if std::ptr::eq(node, &x.initializer) => break,
                SwitchStatement(x) if std::ptr::eq(node, &x.expression) => break,
                ForeachStatement(x) if std::ptr::eq(node, &x.collection) => {
                    break;
                }
                UsingStatementBlockScoped(x) if std::ptr::eq(node, &x.expressions) => {
                    break;
                }
                UsingStatementFunctionScoped(x) if std::ptr::eq(node, &x.expression) => {
                    break;
                }
                LambdaExpression(x) if std::ptr::eq(node, &x.body) => break,
                // Dependent awaits are not allowed currently
                PrefixUnaryExpression(x) if token_kind(&x.operator) == Some(TokenKind::Await) => {
                    self.errors.push(make_error_from_node(
                        await_node,
                        errors::invalid_await_position_dependent,
                    ));
                    break;
                }
                // Unary based expressions have their own custom fanout
                PrefixUnaryExpression(x) if unop_allows_await(&x.operator) => {
                    continue;
                }
                PostfixUnaryExpression(x) if unop_allows_await(&x.operator) => {
                    continue;
                }
                DecoratedExpression(x) if unop_allows_await(&x.decorator) => {
                    continue;
                }
                // Special case the pipe operator error message
                BinaryExpression(x)
                    if std::ptr::eq(node, &x.right_operand)
                        && token_kind(&x.operator) == Some(TokenKind::BarGreaterThan) =>
                {
                    self.errors.push(make_error_from_node(
                        await_node,
                        errors::invalid_await_position_pipe,
                    ));
                    break;
                }
                // left or right operand of binary expressions are considered legal locations
                // if operator is not short-circuiting and containing expression
                // is in legal location
                BinaryExpression(x)
                    if (match get_positions_binop_allows_await(&x.operator) {
                        BinopAllowAwaitBoth => true,
                        BinopAllowAwaitLeft => std::ptr::eq(node, &x.left_operand),
                        BinopAllowAwaitRight => std::ptr::eq(node, &x.right_operand),
                        BinopAllowAwaitNone => false,
                    }) =>
                {
                    continue;
                }
                // test part of conditional expression is considered legal location if
                //  onditional expression itself is in legal location
                ConditionalExpression(x) if std::ptr::eq(node, &x.test) => {
                    continue;
                }
                FunctionCallExpression(x)
                    if std::ptr::eq(node, &x.receiver)
                        || std::ptr::eq(node, &x.argument_list)
                            && !x.receiver.is_safe_member_selection_expression() =>
                {
                    continue;
                }

                // object of member selection expression or safe member selection expression
                // is in legal position if member selection expression itself is in legal position
                SafeMemberSelectionExpression(x) if std::ptr::eq(node, &x.object) => {
                    continue;
                }

                // These are nodes where any position is valid
                CastExpression(_)
                | MemberSelectionExpression(_)
                | ScopeResolutionExpression(_)
                | IsExpression(_)
                | AsExpression(_)
                | NullableAsExpression(_)
                | IssetExpression(_)
                | ParenthesizedExpression(_)
                | BracedExpression(_)
                | EmbeddedBracedExpression(_)
                | CollectionLiteralExpression(_)
                | ObjectCreationExpression(_)
                | ConstructorCall(_)
                | ShapeExpression(_)
                | TupleExpression(_)
                | DarrayIntrinsicExpression(_)
                | DictionaryIntrinsicExpression(_)
                | KeysetIntrinsicExpression(_)
                | VarrayIntrinsicExpression(_)
                | VectorIntrinsicExpression(_)
                | ElementInitializer(_)
                | FieldInitializer(_)
                | SimpleInitializer(_)
                | SubscriptExpression(_)
                | EmbeddedSubscriptExpression(_)
                | YieldExpression(_)
                | XHPExpression(_)
                | XHPOpen(_)
                | XHPSimpleAttribute(_)
                | XHPSpreadAttribute(_)
                | SyntaxList(_)
                | ListItem(_) => continue,
                // otherwise report error and bail out
                _ => {
                    self.errors.push(make_error_from_node(
                        await_node,
                        errors::invalid_await_position,
                    ));
                    break;
                }
            }
        }
        let is_in_concurrent = self
            .parents
            .iter()
            .rev()
            .any(|parent| match &parent.children {
                ConcurrentStatement(_) => true,
                _ => false,
            });
        if !is_in_concurrent {
            let await_node_statement_parent =
                self.parents
                    .iter()
                    .rev()
                    .find(|parent| match &parent.children {
                        ExpressionStatement(_)
                        | ReturnStatement(_)
                        | UnsetStatement(_)
                        | EchoStatement(_)
                        | ThrowStatement(_)
                        | IfStatement(_)
                        | ForStatement(_)
                        | SwitchStatement(_)
                        | ForeachStatement(_) => true,
                        _ => false,
                    });
            if let Some(x) = await_node_statement_parent {
                for error in self.find_invalid_lval_usage(x) {
                    self.errors.push(error)
                }
            } else {
                // We must have already errored in for loop
            }
        }
    }

    fn node_has_await_child(&mut self, node: S<'a>) -> bool {
        self.rec_walk(
            |node, _parents, acc| {
                let is_new_scope = match &node.children {
                    AnonymousFunction(_) | LambdaExpression(_) | AwaitableCreationExpression(_) => {
                        true
                    }
                    _ => false,
                };
                if is_new_scope {
                    (false, false)
                } else {
                    let is_await = |n: S<'a>| match &n.children {
                        PrefixUnaryExpression(x)
                            if token_kind(&x.operator) == Some(TokenKind::Await) =>
                        {
                            true
                        }
                        _ => false,
                    };
                    let found_await = acc || is_await(node);
                    (!found_await, found_await)
                }
            },
            node,
            false,
        )
    }

    fn expression_errors(&mut self, node: S<'a>) {
        if let Some(sl) = self.env.stack_limit.as_ref() {
            sl.panic_if_exceeded();
        }
        let check_is_as_expression = |self_: &mut Self, hint: S<'a>| {
            let n = match &node.children {
                IsExpression(_) => "is",
                _ => "as",
            };
            match &hint.children {
                ClosureTypeSpecifier(_) if self_.env.is_hhvm_compat() => {
                    self_.errors.push(make_error_from_node(
                        hint,
                        errors::invalid_is_as_expression_hint(n, "__Callable"),
                    ));
                }
                SoftTypeSpecifier(_) => {
                    self_.errors.push(make_error_from_node(
                        hint,
                        errors::invalid_is_as_expression_hint(n, "__Soft"),
                    ));
                }
                AttributizedSpecifier(x)
                    if self_.attribute_specification_contains(&x.attribute_spec, "__Soft") =>
                {
                    self_.errors.push(make_error_from_node(
                        hint,
                        errors::invalid_is_as_expression_hint(n, "__Soft"),
                    ));
                }
                _ => {}
            }
        };
        match &node.children {
            // We parse the right hand side of `new` as a generic expression, but PHP
            // (and therefore Hack) only allow a certain subset of expressions, so we
            // should verify here that the expression we parsed is in that subset.
            // Refer: https://github.com/php/php-langspec/blob/master/spec/10-expressions.md#instanceof-operator*)
            ConstructorCall(ctr_call) => {
                for p in syntax_to_list_no_separators(&ctr_call.argument_list) {
                    self.function_call_argument_errors(true, p);
                }
                self.class_type_designator_errors(&ctr_call.type_);
                if self.env.is_typechecker() {
                    // attr or list item -> syntax list -> attribute
                    match self.parents.iter().rev().nth(2) {
                        Some(a)
                            if a.is_attribute_specification()
                                || a.is_old_attribute_specification()
                                || a.is_file_attribute_specification() => {}
                        _ => {
                            if ctr_call.left_paren.is_missing() || ctr_call.right_paren.is_missing()
                            {
                                let node = &ctr_call.type_;
                                let constructor_name = self.text(&ctr_call.type_);
                                self.errors.push(make_error_from_node(
                                    node,
                                    errors::error2038(constructor_name),
                                ));
                            }
                        }
                    }
                };
            }
            LiteralExpression(x) => {
                if let Token(token) = &x.expression.children {
                    if token.kind() == TokenKind::DecimalLiteral
                        || token.kind() == TokenKind::DecimalLiteral
                    {
                        let text = self.text(&x.expression).replace('_', "");
                        if text.parse::<i64>().is_err() {
                            let error_text = if token.kind() == TokenKind::DecimalLiteral {
                                errors::error2071(&text)
                            } else {
                                errors::error2072(&text)
                            };
                            self.errors.push(make_error_from_node(node, error_text))
                        }
                    }
                }
            }

            SubscriptExpression(x)
                if self.env.is_typechecker() && x.left_bracket.is_left_brace() =>
            {
                self.errors
                    .push(make_error_from_node(node, errors::error2020))
            }

            FunctionCallExpression(x) => {
                let arg_list = &x.argument_list;
                if let Some(h) = misplaced_variadic_arg(arg_list) {
                    self.errors.push(make_error_from_node(h, errors::error2033))
                }

                for p in syntax_to_list_no_separators(arg_list) {
                    self.function_call_argument_errors(false, p)
                }

                let recv = &x.receiver;

                self.function_call_on_xhp_name_errors(recv);

                let fun_and_clsmeth_disabled = self
                    .env
                    .parser_options
                    .po_disallow_fun_and_cls_meth_pseudo_funcs;

                if strip_ns(self.text(recv)) == strip_ns(sn::readonly::AS_MUT) {
                    self.mark_uses_readonly()
                }

                if self.text(recv) == strip_hh_ns(sn::autoimported_functions::FUN_)
                    && fun_and_clsmeth_disabled
                {
                    let mut arg_node_list = syntax_to_list_no_separators(arg_list);
                    match arg_node_list.next() {
                        Some(name) if arg_node_list.count() == 0 => self.errors.push(
                            make_error_from_node(recv, errors::fun_disabled(self.text(name))),
                        ),
                        _ => self.errors.push(make_error_from_node(
                            recv,
                            errors::fun_requires_const_string,
                        )),
                    }
                }

                if self.text(recv) == strip_hh_ns(sn::autoimported_functions::CLASS_METH)
                    && fun_and_clsmeth_disabled
                {
                    self.errors
                        .push(make_error_from_node(recv, errors::class_meth_disabled))
                }

                if self.text(recv) == strip_hh_ns(sn::autoimported_functions::INST_METH)
                    && self.env.parser_options.po_disallow_inst_meth
                {
                    self.errors
                        .push(make_error_from_node(recv, errors::inst_meth_disabled))
                }
            }

            ETSpliceExpression(_) => {
                if !self.env.context.active_expression_tree {
                    self.errors
                        .push(make_error_from_node(node, errors::splice_outside_et))
                }
            }

            ListExpression(x) if x.members.is_missing() && self.env.is_hhvm_compat() => {
                if let Some(Syntax {
                    children: ForeachStatement(x),
                    ..
                }) = self.parents.last()
                {
                    if std::ptr::eq(node, &x.value) {
                        self.errors.push(make_error_from_node_with_type(
                            node,
                            errors::error2077,
                            ErrorType::RuntimeError,
                        ))
                    }
                }
            }

            ListExpression(_) => {
                if self
                    .parents
                    .last()
                    .map_or(false, |e| e.is_return_statement())
                {
                    self.errors
                        .push(make_error_from_node(node, errors::list_must_be_lvar))
                }
            }
            ShapeExpression(x) => {
                for f in syntax_to_list_no_separators(&x.fields).rev() {
                    self.invalid_shape_field_check(f)
                }
            }
            DecoratedExpression(x) => {
                let decorator = &x.decorator;
                if token_kind(decorator) == Some(TokenKind::Await) {
                    self.await_as_an_expression_errors(node)
                }
            }
            YieldExpression(_) => {
                if self.is_in_unyieldable_magic_method() {
                    self.errors
                        .push(make_error_from_node(node, errors::yield_in_magic_methods))
                }
                if self.env.context.active_callable.is_none() {
                    self.errors
                        .push(make_error_from_node(node, errors::yield_outside_function))
                }

                if self.has_inout_params() {
                    let e = if self.is_inside_async_method() {
                        errors::inout_param_in_async_generator
                    } else {
                        errors::inout_param_in_generator
                    };
                    self.errors.push(make_error_from_node_with_type(
                        node,
                        e,
                        ErrorType::RuntimeError,
                    ))
                }
            }
            ScopeResolutionExpression(x) => {
                let qualifier = &x.qualifier;
                let name = &x.name;

                let (is_dynamic_name, is_self_or_parent, is_valid) =
                    // PHP langspec allows string literals, variables
                    // qualified names, static, self and parent as valid qualifiers
                    // We do not allow string literals in hack
                    match (&qualifier.children, token_kind(qualifier)) {
                            (LiteralExpression(_), _) => (false, false, false),
                            (QualifiedName(_), _) => (false, false, true),
                            (_, Some(TokenKind::Name))
                            | (_, Some(TokenKind::XHPClassName))
                            | (_, Some(TokenKind::Static)) => (false, false, true),
                            (_, Some(TokenKind::SelfToken)) | (_, Some(TokenKind::Parent)) => {
                                (false, true, true)
                            }
                            // ${}::class
                            (PrefixUnaryExpression(x), _)
                                if token_kind(&x.operator) == Some(TokenKind::Dollar) =>
                            {
                                (true, false, true)
                            }
                            (PipeVariableExpression(_), _)
                            | (VariableExpression(_), _)
                            | (SimpleTypeSpecifier(_), _)
                            | (GenericTypeSpecifier(_), _) => (true, false, true),
                            _ => (true, false, false),
                        };
                if !is_valid {
                    self.errors.push(make_error_from_node(
                        node,
                        errors::invalid_scope_resolution_qualifier,
                    ))
                }
                let is_name_class = self.text(name).eq_ignore_ascii_case("class");
                if (is_dynamic_name || !is_valid) && is_name_class {
                    self.errors.push(make_error_from_node(
                        node,
                        errors::coloncolonclass_on_dynamic,
                    ))
                }
                let text_name = self.text(qualifier);
                let is_name_namespace = text_name.eq_ignore_ascii_case("namespace");
                if is_name_namespace {
                    self.errors.push(make_error_from_node(
                        node,
                        errors::namespace_not_a_classname,
                    ))
                }
                if is_self_or_parent && is_name_class && !self.is_in_active_class_scope() {
                    self.errors.push(make_error_from_node_with_type(
                        node,
                        errors::self_or_parent_colon_colon_class_outside_of_class(text_name),
                        ErrorType::RuntimeError,
                    ))
                }
            }

            PrefixUnaryExpression(x) if token_kind(&x.operator) == Some(TokenKind::Dollar) => {
                if check_prefix_unary_dollar(node) {
                    self.errors
                        .push(make_error_from_node(node, errors::dollar_unary))
                }
            }

            // TODO(T21285960): Remove this bug-port, stemming from T22184312
            LambdaExpression(x)
                if self.env.is_hhvm_compat()
                    && !x.async_.is_missing()
                    && x.async_.trailing_width() == 0
                    && x.signature.leading_width() == 0 =>
            {
                self.errors
                    .push(make_error_from_node(node, errors::error1057("==>")))
            }
            // End of bug-port
            IsExpression(x) => check_is_as_expression(self, &x.right_operand),
            AsExpression(x) => check_is_as_expression(self, &x.right_operand),

            ConditionalExpression(x) => {
                if x.consequence.is_missing() && self.env.is_typechecker() {
                    self.errors
                        .push(make_error_from_node(node, errors::elvis_operator_space))
                }
                if x.test.is_conditional_expression() && self.env.is_typechecker() {
                    self.errors
                        .push(make_error_from_node(node, errors::nested_ternary))
                }
                match &x.alternative.children {
                    LambdaExpression(x)
                        if x.body.is_conditional_expression() && self.env.is_typechecker() =>
                    {
                        self.errors
                            .push(make_error_from_node(node, errors::nested_ternary))
                    }
                    _ => {}
                }
            }
            LambdaExpression(x) => {
                self.no_memoize_attribute_on_lambda(&x.attribute_spec);
                self.no_async_before_lambda_body(&x.body);
            }
            AnonymousFunction(x) => self.no_memoize_attribute_on_lambda(&x.attribute_spec),
            AwaitableCreationExpression(x) => {
                self.no_memoize_attribute_on_lambda(&x.attribute_spec)
            }

            CollectionLiteralExpression(x) => {
                enum Status {
                    ValidClass(String),
                    InvalidClass,
                    InvalidBraceKind,
                }
                use Status::*;

                let n = &x.name;
                let initializers = &x.initializers;

                let is_standard_collection = |lc_name: &str| {
                    lc_name.eq_ignore_ascii_case("pair")
                        || lc_name.eq_ignore_ascii_case("vector")
                        || lc_name.eq_ignore_ascii_case("map")
                        || lc_name.eq_ignore_ascii_case("set")
                        || lc_name.eq_ignore_ascii_case("immvector")
                        || lc_name.eq_ignore_ascii_case("immmap")
                        || lc_name.eq_ignore_ascii_case("immset")
                };
                let use_key_value_initializers = |lc_name: &str| {
                    lc_name.eq_ignore_ascii_case("map") || lc_name.eq_ignore_ascii_case("immmap")
                };
                let is_qualified_std_collection = |l, r| {
                    token_kind(l) == Some(TokenKind::Name)
                        && token_kind(r) == Some(TokenKind::Name)
                        && self.text(l).eq_ignore_ascii_case("hh")
                        && is_standard_collection(self.text(r))
                };

                let check_type_specifier = |n, t: &PositionedToken<'a>| {
                    if t.kind() == TokenKind::Name {
                        match self.text(n).to_ascii_lowercase().as_ref() {
                            "dict" | "vec" | "keyset" => InvalidBraceKind,
                            n => {
                                if is_standard_collection(n) {
                                    ValidClass(n.to_string())
                                } else {
                                    InvalidClass
                                }
                            }
                        }
                    } else {
                        InvalidClass
                    }
                };

                let check_qualified_name = |parts| {
                    let mut parts = syntax_to_list(false, parts);
                    let p1 = parts.next();
                    let p2 = parts.next();
                    let p3 = parts.next();
                    let p4 = parts.next();
                    match (p1, p2, p3, p4) {
                        (Some(l), Some(r), None, None)
                            if self.namespace_name == GLOBAL_NAMESPACE_NAME
                                && is_qualified_std_collection(l, r) =>
                        {
                            // HH\Vector in global namespace
                            ValidClass(self.text(r).to_ascii_lowercase())
                        }
                        (Some(missing), Some(l), Some(r), None)
                            if missing.is_missing() && is_qualified_std_collection(l, r) =>
                        {
                            // \HH\Vector
                            ValidClass(self.text(r).to_ascii_lowercase())
                        }
                        _ => InvalidClass,
                    }
                };
                let status = match &n.children {
                    // non-qualified name
                    SimpleTypeSpecifier(x) => match &x.specifier.children {
                        Token(t) => check_type_specifier(&x.specifier, t),
                        QualifiedName(x) => check_qualified_name(&x.parts),
                        _ => InvalidClass,
                    },
                    GenericTypeSpecifier(x) => match &x.class_type.children {
                        Token(t) => check_type_specifier(&x.class_type, t),
                        QualifiedName(x) => check_qualified_name(&x.parts),
                        _ => InvalidClass,
                    },
                    _ => InvalidClass,
                };

                let is_key_value = |s: S<'a>| {
                    if let ElementInitializer(_) = s.children {
                        true
                    } else {
                        false
                    }
                };
                let initializer_list = || syntax_to_list_no_separators(initializers);
                let num_initializers = initializer_list().count();
                match &status {
                    ValidClass(name)
                        if use_key_value_initializers(name)
                            && initializer_list().any(|i| !is_key_value(i)) =>
                    {
                        self.errors.push(make_error_from_node(
                            node,
                            errors::invalid_value_initializer(self.text(n)),
                        ));
                    }

                    ValidClass(name)
                        if !use_key_value_initializers(name)
                            && initializer_list().any(|i| is_key_value(i)) =>
                    {
                        self.errors.push(make_error_from_node(
                            node,
                            errors::invalid_key_value_initializer(self.text(n)),
                        ));
                    }

                    ValidClass(pair) if pair == "pair" && num_initializers != 2 => {
                        let msg = if num_initializers == 0 {
                            errors::pair_initializer_needed
                        } else {
                            errors::pair_initializer_arity
                        };
                        self.errors.push(make_error_from_node_with_type(
                            node,
                            msg,
                            ErrorType::RuntimeError,
                        ));
                    }

                    ValidClass(_) => {}
                    InvalidBraceKind => self.errors.push(make_error_from_node(
                        node,
                        errors::invalid_brace_kind_in_collection_initializer,
                    )),
                    InvalidClass => self.errors.push(make_error_from_node(
                        node,
                        errors::invalid_class_in_collection_initializer,
                    )),
                }
            }
            PrefixUnaryExpression(x) if token_kind(&x.operator) == Some(TokenKind::Await) => {
                self.await_as_an_expression_errors(node)
            }
            PrefixUnaryExpression(x) if token_kind(&x.operator) == Some(TokenKind::Readonly) => {
                self.mark_uses_readonly()
            }

            // Other kinds of expressions currently produce no expr errors.
            _ => {}
        }
    }

    fn check_repeated_properties_tconst_const(
        &mut self,
        full_name: &str,
        prop: S<'a>,
        p_names: &mut HashSet<String>,
        c_names: &mut HashSet<String>,
        xhp_names: &mut HashSet<String>,
    ) {
        let mut check = |sname, names: &mut HashSet<String>| {
            let name = self.text(sname);
            // If the name is empty, then there was an earlier
            // parsing error that should supercede this one.
            if name.is_empty() {
            } else if names.contains(name) {
                self.errors.push(make_error_from_node(
                    prop,
                    errors::redeclaration_error(&(strip_ns(full_name).to_string() + "::" + name)),
                ))
            } else {
                names.insert(name.to_owned());
            }
        };

        match &prop.children {
            PropertyDeclaration(x) => {
                for prop in syntax_to_list_no_separators(&x.declarators) {
                    if let PropertyDeclarator(x) = &prop.children {
                        check(&x.name, p_names)
                    }
                }
            }
            ConstDeclaration(x) => {
                for prop in syntax_to_list_no_separators(&x.declarators) {
                    if let ConstantDeclarator(x) = &prop.children {
                        check(&x.name, c_names)
                    }
                }
            }
            TypeConstDeclaration(x) => check(&x.name, c_names),
            ContextConstDeclaration(x) => check(&x.name, c_names),
            XHPClassAttributeDeclaration(x) => {
                for attr in syntax_to_list_no_separators(&x.attributes) {
                    if let XHPClassAttribute(x) = &attr.children {
                        check(&x.name, xhp_names)
                    }
                }
            }
            _ => {}
        }
    }

    fn require_errors(&mut self, node: S<'a>) {
        if let RequireClause(p) = &node.children {
            let name = self.text(&p.name);
            let req_kind = token_kind(&p.kind);
            match (self.trait_require_clauses.get(name), req_kind) {
                (None, Some(tk)) => self.trait_require_clauses.add(name, tk),
                (Some(tk1), Some(tk2)) if *tk1 == tk2 =>
                    // duplicate, it is okay
                    {}
                _ => {
                    // Conflicting entry
                    self.errors.push(make_error_from_node(
                        node,
                        errors::conflicting_trait_require_clauses(name),
                    ))
                }
            };
            match (self.active_classish_kind(), req_kind) {
                (Some(TokenKind::Interface), Some(TokenKind::Implements))
                | (Some(TokenKind::Class), Some(TokenKind::Implements)) => self
                    .errors
                    .push(make_error_from_node(node, errors::error2030)),
                _ => {}
            }
        }
    }

    fn check_type_name(&mut self, name: S<'a>, name_text: &str, location: Location) {
        match self.names.classes.get(name_text) {
            Some(FirstUseOrDef {
                location,
                kind,
                name: def_name,
                ..
            }) if &combine_names(&self.namespace_name, name_text) != def_name
                && *kind != NameDef =>
            {
                let (line_num, _) = self
                    .env
                    .text
                    .offset_to_position(location.start_offset as isize);
                let line_num = line_num as usize;
                let long_name_text = combine_names(&self.namespace_name, name_text);
                self.errors.push(make_name_already_used_error(
                    name,
                    &long_name_text,
                    name_text,
                    location,
                    &|x, y| match kind {
                        NameImplicitUse => {
                            errors::declared_name_is_already_in_use_implicit_hh(line_num, x, y)
                        }
                        NameUse => errors::declared_name_is_already_in_use(line_num, x, y),
                        NameDef => errors::type_name_is_already_in_use(x, y),
                    },
                ))
            }
            _ => {
                let def = make_first_use_or_def(
                    false,
                    NameDef,
                    location,
                    &self.namespace_name,
                    name_text,
                );
                self.names.classes.add(name_text, def)
            }
        }
    }

    fn get_type_params_and_emit_shadowing_errors(
        &mut self,
        l: S<'a>,
    ) -> (HashSet<&'a str>, HashSet<&'a str>) {
        let mut res: HashSet<&'a str> = HashSet::default();
        let mut notreified: HashSet<&'a str> = HashSet::default();
        for p in syntax_to_list_no_separators(l).rev() {
            match &p.children {
                TypeParameter(x) => {
                    let name = self.text(&x.name);
                    if !x.reified.is_missing() {
                        if res.contains(&name) {
                            self.errors
                                .push(make_error_from_node(p, errors::shadowing_reified))
                        } else {
                            res.insert(name);
                        }
                    } else {
                        notreified.insert(name);
                    }
                }
                _ => {}
            }
        }
        (res, notreified)
    }

    fn class_reified_param_errors(&mut self, node: S<'a>) {
        match &node.children {
            ClassishDeclaration(cd) => {
                let (reified, non_reified) = match &cd.type_parameters.children {
                    TypeParameters(x) => {
                        self.get_type_params_and_emit_shadowing_errors(&x.parameters)
                    }
                    _ => (HashSet::default(), HashSet::default()),
                };

                let tparams: HashSet<&'a str> = reified
                    .union(&non_reified)
                    .cloned()
                    .collect::<HashSet<&'a str>>();

                let add_error = |self_: &mut Self, e: S<'a>| {
                    if let TypeParameter(x) = &e.children {
                        if !x.reified.is_missing() && tparams.contains(&self_.text(&x.name)) {
                            self_
                                .errors
                                .push(make_error_from_node(e, errors::shadowing_reified))
                        }
                    }
                };
                let check_method = |e: S<'a>| {
                    if let MethodishDeclaration(x) = &e.children {
                        if let FunctionDeclarationHeader(x) = &x.function_decl_header.children {
                            if let TypeParameters(x) = &x.type_parameter_list.children {
                                syntax_to_list_no_separators(&x.parameters)
                                    .rev()
                                    .for_each(|x| add_error(self, x))
                            }
                        }
                    }
                };
                if let ClassishBody(x) = &cd.body.children {
                    syntax_to_list_no_separators(&x.elements)
                        .rev()
                        .for_each(check_method)
                }

                if !reified.is_empty() {
                    if is_token_kind(&cd.keyword, TokenKind::Interface) {
                        self.errors.push(make_error_from_node(
                            node,
                            errors::reified_in_invalid_classish("an interface"),
                        ))
                    } else if is_token_kind(&cd.keyword, TokenKind::Trait) {
                        self.errors.push(make_error_from_node(
                            node,
                            errors::reified_in_invalid_classish("a trait"),
                        ))
                    }
                }
            }
            PropertyDeclaration(_) => {
                if has_modifier_static(node) && self.is_in_reified_class() {
                    self.errors.push(make_error_from_node(
                        node,
                        errors::static_property_in_reified_class,
                    ));
                }
            }
            _ => {}
        }
    }

    fn attr_spec_contains_sealed(&self, node: S<'a>) -> bool {
        self.attribute_specification_contains(node, sn::user_attributes::SEALED)
    }

    fn attr_spec_contains_enum_class(&self, node: S<'a>) -> bool {
        self.attribute_specification_contains(node, sn::user_attributes::ENUM_CLASS)
    }

    fn attr_spec_contains_const(&self, node: S<'a>) -> bool {
        self.attribute_specification_contains(node, sn::user_attributes::CONST)
    }

    // If there's more than one XHP category, report an error on the last one.
    fn duplicate_xhp_category_errors<I>(&mut self, elts: I)
    where
        I: Iterator<Item = S<'a>>,
    {
        let mut iter = elts.filter(|x| matches!(&(*x).children, XHPCategoryDeclaration(_)));
        iter.next();
        if let Some(node) = iter.last() {
            self.errors.push(make_error_from_node(
                node,
                errors::xhp_class_multiple_category_decls,
            ))
        }
    }

    // If there's more than one XHP children declaration, report an error
    // on the last one.
    fn duplicate_xhp_children_errors<I>(&mut self, elts: I)
    where
        I: Iterator<Item = S<'a>>,
    {
        let mut iter = elts.filter(|x| matches!(&(*x).children, XHPChildrenDeclaration(_)));
        iter.next();
        if let Some(node) = iter.last() {
            self.errors.push(make_error_from_node(
                node,
                errors::xhp_class_multiple_children_decls,
            ))
        }
    }

    fn interface_private_method_errors<I>(&mut self, elts: I)
    where
        I: Iterator<Item = S<'a>>,
    {
        for elt in elts {
            if let Some(modifiers) = get_modifiers_of_declaration(elt) {
                for modifier in syntax_to_list_no_separators(modifiers) {
                    if modifier.is_private() {
                        self.errors.push(make_error_from_node(
                            modifier,
                            errors::interface_has_private_method,
                        ))
                    }
                }
            }
        }
    }

    fn enum_class_errors(&mut self, node: S<'a>) {
        if let EnumClassDeclaration(_) = &node.children {
            // only allow abstract as modifier + detect modifier duplication
            self.invalid_modifier_errors("Enum classes", node, |kind| kind == TokenKind::Abstract);
        }
    }

    fn enum_class_enumerator_errors(&mut self, node: S<'a>) {
        if let EnumClassEnumerator(e) = node.children {
            // only allow abstract as modifier + detect modifier duplication
            self.invalid_modifier_errors("Enum class constants", node, |kind| {
                kind == TokenKind::Abstract
            });

            let is_abstract = has_modifier_abstract(node);
            let has_initializer = !e.initializer.is_missing();
            if is_abstract && has_initializer {
                self.errors.push(make_error_from_node(
                    node,
                    errors::enum_class_abstract_constant_with_value,
                ))
            }
            if !is_abstract && !has_initializer {
                self.errors.push(make_error_from_node(
                    node,
                    errors::enum_class_constant_missing_initializer,
                ))
            }
            // prevent constants to be named `class`
            if self.text(&e.name).eq_ignore_ascii_case("class") {
                self.errors.push(make_error_from_node(
                    node,
                    errors::enum_class_elem_name_is_class,
                ))
            }
        }
    }

    fn classish_errors(&mut self, node: S<'a>) {
        if let ClassishDeclaration(cd) = &node.children {
            // Given a ClassishDeclaration node, test whether or not it's a trait
            // invoking the 'extends' keyword.
            let classish_invalid_extends_keyword = |_| {
                // Invalid if uses 'extends' and is a trait.
                token_kind(&cd.extends_keyword) == Some(TokenKind::Extends)
                    && token_kind(&cd.keyword) == Some(TokenKind::Trait)
            };

            let abstract_keyword = extract_keyword(|x| x.is_abstract(), node).unwrap_or(node);

            self.produce_error(
                |self_, x| self_.is_classish_kind_declared_abstract(x),
                node,
                || errors::error2042,
                abstract_keyword,
            );

            // Given a sealed ClassishDeclaration node, test whether all the params
            // are classnames.
            let classish_sealed_arg_not_classname = |self_: &mut Self| {
                attr_spec_to_node_list(&cd.attribute).any(|node| {
                    self_.attr_name(node) == Some(sn::user_attributes::SEALED)
                        && self_.attr_args(node).map_or(false, |mut args| {
                            args.any(|arg_node| match &arg_node.children {
                                ScopeResolutionExpression(x) => self_.text(&x.name) != "class",
                                _ => true,
                            })
                        })
                })
            };

            // Only "regular" class names are allowed in `__Sealed()`
            // attributes.
            for node in attr_spec_to_node_list(&cd.attribute) {
                if (self.attr_name(node)) == Some(sn::user_attributes::SEALED) {
                    match self.attr_args(node) {
                        Some(args) => {
                            for arg in args {
                                match &arg.children {
                                    ScopeResolutionExpression(x) => {
                                        let txt = self.text(&x.qualifier);
                                        let excludes = vec![
                                            sn::classes::SELF,
                                            sn::classes::PARENT,
                                            sn::classes::STATIC,
                                        ];
                                        if excludes.iter().any(|&e| txt == e) {
                                            self.errors.push(make_error_from_node(
                                                &x.qualifier,
                                                errors::sealed_qualifier_invalid,
                                            ));
                                        }
                                    }
                                    _ => {}
                                }
                            }
                        }
                        None => {}
                    }
                }
            }

            self.check_attr_enabled(&cd.attribute);

            let classish_is_sealed = self.attr_spec_contains_sealed(&cd.attribute);

            // Given a ClassishDeclaration node, test whether or not length of
            // extends_list is appropriate for the classish_keyword. *)
            let classish_invalid_extends_list = |self_: &mut Self| {
                // Invalid if is a class and has list of length greater than one.
                self_.env.is_typechecker()
                    && token_kind(&cd.keyword) == Some(TokenKind::Class)
                    && token_kind(&cd.extends_keyword) == Some(TokenKind::Extends)
                    && syntax_to_list_no_separators(&cd.extends_list).count() != 1
            };

            // Given a ClassishDeclaration node, test whether it is sealed and final.
            let classish_sealed_final =
                |_| list_contains_predicate(|x| x.is_final(), &cd.modifiers) && classish_is_sealed;

            self.produce_error(
                |self_, _| classish_invalid_extends_list(self_),
                &(),
                || errors::error2037,
                &cd.extends_list,
            );

            self.invalid_modifier_errors("Classes, interfaces, and traits", node, |kind| {
                kind == TokenKind::Abstract || kind == TokenKind::Final || kind == TokenKind::XHP
            });

            self.produce_error(
                |self_, _| classish_sealed_arg_not_classname(self_),
                &(),
                || errors::sealed_val_not_classname,
                &cd.attribute,
            );

            self.produce_error(
                |_, x| classish_invalid_extends_keyword(x),
                &(),
                || errors::error2036,
                &cd.extends_keyword,
            );

            self.produce_error(
                |_, x| classish_sealed_final(x),
                &(),
                || errors::sealed_final,
                &cd.attribute,
            );

            let classish_name = self.text(&cd.name);
            self.produce_error(
                |_, x| cant_be_classish_name(x),
                classish_name,
                || errors::reserved_keyword_as_class_name(classish_name),
                &cd.name,
            );
            if is_token_kind(&cd.keyword, TokenKind::Interface)
                && !cd.implements_keyword.is_missing()
            {
                self.errors
                    .push(make_error_from_node(node, errors::interface_implements))
            };
            if self.attr_spec_contains_const(&cd.attribute)
                && (is_token_kind(&cd.keyword, TokenKind::Interface)
                    || is_token_kind(&cd.keyword, TokenKind::Trait))
            {
                self.errors.push(make_error_from_node(
                    node,
                    errors::no_const_interfaces_traits_enums,
                ))
            }

            if self.attr_spec_contains_const(&cd.attribute)
                && is_token_kind(&cd.keyword, TokenKind::Class)
                && list_contains_predicate(|x| x.is_abstract(), &cd.modifiers)
                && list_contains_predicate(|x| x.is_final(), &cd.modifiers)
            {
                self.errors.push(make_error_from_node(
                    node,
                    errors::no_const_abstract_final_class,
                ))
            }

            if list_contains_predicate(|x| x.is_final(), &cd.modifiers) {
                match token_kind(&cd.keyword) {
                    Some(TokenKind::Interface) => self.errors.push(make_error_from_node(
                        node,
                        errors::declared_final("Interfaces"),
                    )),
                    Some(TokenKind::Trait) => self
                        .errors
                        .push(make_error_from_node(node, errors::declared_final("Traits"))),
                    _ => {}
                }
            }

            if token_kind(&cd.xhp) == Some(TokenKind::XHP) {
                match token_kind(&cd.keyword) {
                    Some(TokenKind::Interface) => self.errors.push(make_error_from_node(
                        node,
                        errors::invalid_xhp_classish("Interfaces"),
                    )),
                    Some(TokenKind::Trait) => self.errors.push(make_error_from_node(
                        node,
                        errors::invalid_xhp_classish("Traits"),
                    )),
                    Some(TokenKind::Enum) => self.errors.push(make_error_from_node(
                        node,
                        errors::invalid_xhp_classish("Enums"),
                    )),
                    _ => {}
                }
            }

            let name = self.text(&cd.name);
            if let ClassishBody(cb) = &cd.body.children {
                let declared_name_str = self.text(&cd.name);
                let full_name = combine_names(&self.namespace_name, declared_name_str);

                let class_body_elts = || syntax_to_list_no_separators(&cb.elements);
                let class_body_methods = || class_body_elts().filter(|x| is_method_declaration(x));

                let mut p_names = HashSet::<String>::default();
                let mut c_names = HashSet::<String>::default();
                let mut xhp_names = HashSet::<String>::default();
                for elt in class_body_elts() {
                    self.check_repeated_properties_tconst_const(
                        &full_name,
                        elt,
                        &mut p_names,
                        &mut c_names,
                        &mut xhp_names,
                    );
                }
                let has_abstract_fn = class_body_methods().any(&has_modifier_abstract);
                if has_abstract_fn
                    && is_token_kind(&cd.keyword, TokenKind::Class)
                    && !list_contains_predicate(|x| x.is_abstract(), &cd.modifiers)
                {
                    self.errors.push(make_error_from_node(
                        &cd.name,
                        errors::class_with_abstract_method(name),
                    ))
                }

                if is_token_kind(&cd.keyword, TokenKind::Interface) {
                    self.interface_private_method_errors(class_body_elts());
                }

                self.duplicate_xhp_category_errors(class_body_elts());
                self.duplicate_xhp_children_errors(class_body_elts());
            }

            match token_kind(&cd.keyword) {
                Some(TokenKind::Class) | Some(TokenKind::Trait) if !cd.name.is_missing() => {
                    let location = make_location_of_node(&cd.name);
                    self.check_type_name(&cd.name, name, location)
                }
                _ => {}
            }
        }
    }

    // Checks for modifiers on class constants
    fn class_constant_modifier_errors(&mut self, node: S<'a>) {
        self.invalid_modifier_errors("Constants", node, |kind| kind == TokenKind::Abstract);
    }

    fn type_const_modifier_errors(&mut self, node: S<'a>) {
        self.invalid_modifier_errors("Type constants", node, |kind| kind == TokenKind::Abstract);
    }

    fn alias_errors(&mut self, node: S<'a>) {
        if let AliasDeclaration(ad) = &node.children {
            let attrs = &ad.attribute_spec;
            self.check_attr_enabled(attrs);
            if token_kind(&ad.keyword) == Some(TokenKind::Type) && !ad.constraint.is_missing() {
                self.errors
                    .push(make_error_from_node(&ad.keyword, errors::error2034))
            }
            if !ad.name.is_missing() {
                let name = self.text(&ad.name);
                let location = make_location_of_node(&ad.name);
                if let TypeConstant(_) = &ad.type_.children {
                    if self.env.is_typechecker() {
                        self.errors.push(make_error_from_node(
                            &ad.type_,
                            errors::type_alias_to_type_constant,
                        ))
                    }
                }

                self.check_type_name(&ad.name, name, location)
            }
        } else if let ContextAliasDeclaration(cad) = &node.children {
            if cad.equal.is_missing() {
                // short newctx X as []; syntax
                self.check_can_use_feature(node, &UnstableFeatures::ContextAliasDeclarationShort);
            } else {
                self.check_can_use_feature(node, &UnstableFeatures::ContextAliasDeclaration);
            }
            let attrs = &cad.attribute_spec;
            self.check_attr_enabled(attrs);
            if token_kind(&cad.keyword) == Some(TokenKind::Type) && !cad.as_constraint.is_missing()
            {
                self.errors
                    .push(make_error_from_node(&cad.keyword, errors::error2034))
            }
            if !cad.name.is_missing() {
                let name = self.text(&cad.name);
                let location = make_location_of_node(&cad.name);
                if let TypeConstant(_) = &cad.context.children {
                    if self.env.is_typechecker() {
                        self.errors.push(make_error_from_node(
                            &cad.context,
                            errors::type_alias_to_type_constant,
                        ))
                    }
                }

                self.check_type_name(&cad.name, name, location)
            }
        }
    }

    fn group_use_errors(&mut self, node: S<'a>) {
        if let NamespaceGroupUseDeclaration(x) = &node.children {
            let prefix = &x.prefix;
            let clauses = &x.clauses;
            let kind = &x.kind;
            syntax_to_list_no_separators(clauses)
                .filter(|x| is_invalid_group_use_clause(kind, x))
                .for_each(|clause| {
                    self.errors
                        .push(make_error_from_node(clause, errors::error2049))
                });
            self.produce_error(
                |_, x| is_invalid_group_use_prefix(x),
                prefix,
                || errors::error2048,
                prefix,
            )
        }
    }

    fn use_class_or_namespace_clause_errors(
        &mut self,
        namespace_prefix: Option<&str>,

        kind: S<'a>,
        cl: S<'a>,
    ) {
        match &cl.children {
            NamespaceUseClause(x) if !&x.name.is_missing() => {
                let name = &x.name;

                let kind = if kind.is_missing() {
                    &x.clause_kind
                } else {
                    kind
                };

                let name_text = self.text(name);
                let qualified_name = match namespace_prefix {
                    None => combine_names(GLOBAL_NAMESPACE_NAME, name_text),
                    Some(p) => combine_names(p, name_text),
                };
                let short_name = get_short_name_from_qualified_name(name_text, self.text(&x.alias));

                let do_check =
                    |self_: &mut Self,
                     error_on_global_redefinition,
                     get_names: &dyn Fn(&mut UsedNames) -> &mut Strmap<FirstUseOrDef>,
                     report_error| {
                        let is_global_namespace = self_.is_global_namespace();
                        let names = get_names(&mut self_.names);
                        match names.get(short_name) {
                            Some(FirstUseOrDef {
                                location,
                                kind,
                                global,
                                ..
                            }) => {
                                if *kind != NameDef
                                    || error_on_global_redefinition
                                        && (is_global_namespace || *global)
                                {
                                    self_.errors.push(make_name_already_used_error(
                                        name,
                                        name_text,
                                        short_name,
                                        location,
                                        report_error,
                                    ))
                                }
                            }
                            None => {
                                let new_use = make_first_use_or_def(
                                    false,
                                    NameUse,
                                    make_location_of_node(name),
                                    GLOBAL_NAMESPACE_NAME,
                                    &qualified_name,
                                );
                                names.add(short_name, new_use)
                            }
                        }
                    };

                match &kind.children {
                    Token(token) => match token.kind() {
                        TokenKind::Namespace => do_check(
                            self,
                            false,
                            &|x: &mut UsedNames| &mut x.namespaces,
                            &errors::namespace_name_is_already_in_use,
                        ),

                        TokenKind::Type => do_check(
                            self,
                            false,
                            &|x: &mut UsedNames| &mut x.classes,
                            &errors::type_name_is_already_in_use,
                        ),

                        TokenKind::Function => do_check(
                            self,
                            true,
                            &|x: &mut UsedNames| &mut x.functions,
                            &errors::function_name_is_already_in_use,
                        ),

                        TokenKind::Const => do_check(
                            self,
                            true,
                            &|x: &mut UsedNames| &mut x.constants,
                            &errors::const_name_is_already_in_use,
                        ),
                        _ => {}
                    },
                    Missing => {
                        if name_text == "strict" {
                            self.errors
                                .push(make_error_from_node(name, errors::strict_namespace_hh))
                        }
                        let location = make_location_of_node(name);

                        match self.names.classes.get(short_name) {
                            Some(FirstUseOrDef {
                                location: loc,
                                name: def_name,
                                kind,
                                ..
                            }) => {
                                if &qualified_name != def_name || kind != &NameDef {
                                    let (line_num, _) =
                                        self.env.text.offset_to_position(loc.start_offset as isize);
                                    let err_msg = |x: &str, y: &str| -> Error {
                                        if kind != &NameDef {
                                            if kind == &NameImplicitUse {
                                                errors::name_is_already_in_use_implicit_hh(
                                                    line_num, x, y,
                                                )
                                            } else {
                                                errors::name_is_already_in_use_hh(line_num, x, y)
                                            }
                                        } else {
                                            errors::name_is_already_in_use_php(x, y)
                                        }
                                    };

                                    self.errors.push(make_name_already_used_error(
                                        name, name_text, short_name, loc, &err_msg,
                                    ))
                                }
                            }
                            None => {
                                let new_use = make_first_use_or_def(
                                    false,
                                    NameUse,
                                    location,
                                    GLOBAL_NAMESPACE_NAME,
                                    &qualified_name,
                                );

                                if !self.names.namespaces.mem(short_name) {
                                    self.names.namespaces.add(short_name, new_use.clone());
                                    self.names.classes.add(short_name, new_use);
                                } else {
                                    self.names.classes.add(short_name, new_use);
                                }
                            }
                        }
                    }
                    _ => {}
                }
            }

            _ => {}
        }
    }

    fn is_global_in_const_decl(&self, init: S<'a>) -> bool {
        if let SimpleInitializer(x) = &init.children {
            if let VariableExpression(x) = &x.value.children {
                return sn::superglobals::is_any_global(self.text(&x.expression));
            }
        }
        false
    }

    fn namespace_use_declaration_errors(&mut self, node: S<'a>) {
        match &node.children {
            NamespaceUseDeclaration(x) => {
                syntax_to_list_no_separators(&x.clauses).for_each(|clause| {
                    self.use_class_or_namespace_clause_errors(None, &x.kind, clause)
                })
            }
            NamespaceGroupUseDeclaration(x) => {
                syntax_to_list_no_separators(&x.clauses).for_each(|clause| {
                    match &clause.children {
                        NamespaceUseClause(x) if !x.name.is_missing() => {
                            self.check_preceding_backslashes_qualified_name(&x.name)
                        }
                        _ => {}
                    }
                    self.use_class_or_namespace_clause_errors(
                        Some(self.text(&x.prefix)),
                        &x.kind,
                        clause,
                    )
                })
            }
            _ => {}
        }
    }

    fn token_text(&self, token: &PositionedToken<'a>) -> &'a str {
        self.env.text.source_text().sub_as_str(
            token.leading_start_offset().unwrap() + token.leading_width(),
            token.width(),
        )
    }

    fn check_constant_expression(&mut self, node: S<'a>) {
        // __FUNCTION_CREDENTIAL__ emits an object,
        // so it cannot be used in a constant expression
        let not_function_credential = |self_: &Self, token: &PositionedToken<'a>| {
            !self_
                .token_text(token)
                .eq_ignore_ascii_case("__FUNCTION_CREDENTIAL__")
        };

        let is_whitelisted_function = |self_: &Self, receiver_token| {
            let text = self_.text(receiver_token);

            (!self_.env.parser_options.po_disallow_func_ptrs_in_constants
                && (text == strip_hh_ns(sn::autoimported_functions::FUN_)
                    || text == strip_hh_ns(sn::autoimported_functions::CLASS_METH)))
                || (text == sn::std_lib_functions::ARRAY_MARK_LEGACY)
                || (text == strip_ns(sn::std_lib_functions::ARRAY_MARK_LEGACY))
                || (text == sn::std_lib_functions::ARRAY_UNMARK_LEGACY)
                || (text == strip_ns(sn::std_lib_functions::ARRAY_UNMARK_LEGACY))
        };

        let is_namey = |self_: &Self, token: &PositionedToken<'a>| -> bool {
            token.kind() == TokenKind::Name && not_function_credential(self_, token)
        };

        let is_good_scope_resolution_name = |node: S<'a>| match &node.children {
            QualifiedName(_) => true,
            Token(token) => {
                use TokenKind::*;
                match token.kind() {
                    Name | Trait | Extends | Implements | Static | Abstract | Final | Private
                    | Protected | Public | Global | Instanceof | Insteadof | Interface
                    | Namespace | New | Try | Use | Var | List | Clone | Include | Include_once
                    | Throw | Tuple | Print | Echo | Require | Require_once | Return | Else
                    | Elseif | Default | Break | Continue | Switch | Yield | Function | If
                    | Finally | For | Foreach | Case | Do | While | As | Catch | Empty | Using
                    | Class | NullLiteral | Super | Where => true,
                    _ => false,
                }
            }
            _ => false,
        };

        let default = |self_: &mut Self| {
            self_.errors.push(make_error_from_node(
                node,
                errors::invalid_constant_initializer,
            ))
        };

        let check_type_specifier = |self_: &mut Self, x: S<'a>, initializer| {
            if let Token(token) = &x.children {
                if is_namey(self_, token) {
                    return syntax_to_list_no_separators(initializer)
                        .for_each(|x| self_.check_constant_expression(x));
                }
            };
            default(self_)
        };

        let check_collection_members = |self_: &mut Self, x| {
            syntax_to_list_no_separators(x).for_each(|x| self_.check_constant_expression(x))
        };
        match &node.children {
            Missing | QualifiedName(_) | LiteralExpression(_) => {}
            Token(token) => {
                if !is_namey(self, token) {
                    default(self)
                }
            }
            PrefixUnaryExpression(x) => {
                if let Token(token) = &x.operator.children {
                    use TokenKind::*;
                    match token.kind() {
                        Exclamation | Plus | Minus | Tilde => {
                            self.check_constant_expression(&x.operand)
                        }
                        _ => default(self),
                    }
                } else {
                    default(self)
                }
            }
            BinaryExpression(x) => {
                if let Token(token) = &x.operator.children {
                    use TokenKind::*;
                    match token.kind() {
                        BarBar
                        | AmpersandAmpersand
                        | Carat
                        | Bar
                        | Ampersand
                        | Dot
                        | Plus
                        | Minus
                        | Star
                        | Slash
                        | Percent
                        | LessThanLessThan
                        | GreaterThanGreaterThan
                        | StarStar
                        | EqualEqual
                        | EqualEqualEqual
                        | ExclamationEqual
                        | ExclamationEqualEqual
                        | GreaterThan
                        | GreaterThanEqual
                        | LessThan
                        | LessThanEqual
                        | LessThanEqualGreaterThan
                        | QuestionColon => {
                            self.check_constant_expression(&x.left_operand);
                            self.check_constant_expression(&x.right_operand);
                        }
                        _ => default(self),
                    }
                } else {
                    default(self)
                }
            }
            ConditionalExpression(x) => {
                self.check_constant_expression(&x.test);
                self.check_constant_expression(&x.consequence);
                self.check_constant_expression(&x.alternative);
            }
            SimpleInitializer(x) => {
                if let LiteralExpression(y) = &x.value.children {
                    if let SyntaxList(_) = &y.expression.children {
                        self.errors.push(make_error_from_node(
                            node,
                            errors::invalid_constant_initializer,
                        ))
                    }
                    self.check_constant_expression(&x.value)
                } else {
                    self.check_constant_expression(&x.value)
                }
            }

            ParenthesizedExpression(x) => self.check_constant_expression(&x.expression),
            CollectionLiteralExpression(x) => {
                if let SimpleTypeSpecifier(y) = &x.name.children {
                    check_type_specifier(self, &y.specifier, &x.initializers)
                } else if let GenericTypeSpecifier(y) = &x.name.children {
                    check_type_specifier(self, &y.class_type, &x.initializers)
                } else {
                    default(self)
                };
            }

            TupleExpression(x) => check_collection_members(self, &x.items),
            KeysetIntrinsicExpression(x) => check_collection_members(self, &x.members),
            VarrayIntrinsicExpression(x) => check_collection_members(self, &x.members),
            DarrayIntrinsicExpression(x) => check_collection_members(self, &x.members),
            VectorIntrinsicExpression(x) => check_collection_members(self, &x.members),
            DictionaryIntrinsicExpression(x) => check_collection_members(self, &x.members),
            ShapeExpression(x) => check_collection_members(self, &x.fields),
            ElementInitializer(x) => {
                self.check_constant_expression(&x.key);
                self.check_constant_expression(&x.value);
            }
            FieldInitializer(x) => {
                self.check_constant_expression(&x.name);
                self.check_constant_expression(&x.value);
            }
            ScopeResolutionExpression(x)
                if is_good_scope_resolution_qualifier(&x.qualifier)
                    && is_good_scope_resolution_name(&x.name) => {}
            AsExpression(x) => match &x.right_operand.children {
                LikeTypeSpecifier(_) => self.check_constant_expression(&x.left_operand),
                GenericTypeSpecifier(y)
                    if self.text(&y.class_type) == sn::fb::INCORRECT_TYPE
                        || self.text(&y.class_type) == strip_ns(sn::fb::INCORRECT_TYPE) =>
                {
                    self.check_constant_expression(&x.left_operand)
                }
                _ => default(self),
            },
            FunctionCallExpression(x) => {
                let mut check_receiver_and_arguments = |receiver| {
                    if is_whitelisted_function(self, receiver) {
                        for node in syntax_to_list_no_separators(&x.argument_list) {
                            self.check_constant_expression(node)
                        }
                    } else {
                        default(self)
                    }
                };

                match &x.receiver.children {
                    Token(tok) if tok.kind() == TokenKind::Name => {
                        check_receiver_and_arguments(&x.receiver)
                    }
                    QualifiedName(_) => check_receiver_and_arguments(&x.receiver),
                    _ => default(self),
                }
            }
            FunctionPointerExpression(_) => {
                // Bans the equivalent of inst_meth as well as class_meth and fun
                if self.env.parser_options.po_disallow_func_ptrs_in_constants {
                    default(self)
                }
            }
            ObjectCreationExpression(_) => {
                // We allow "enum class" constants to be initialized via new.
                if !(self.env.parser_options.po_enable_enum_classes && self.is_in_enum_class()) {
                    default(self);
                }
            }
            _ => default(self),
        }
    }

    fn check_static_in_initializer(&mut self, initializer: S<'a>) -> bool {
        if let SimpleInitializer(x) = &initializer.children {
            if let ScopeResolutionExpression(x) = &x.value.children {
                if let Token(t) = &x.qualifier.children {
                    match t.kind() {
                        TokenKind::Static => return true,
                        TokenKind::Parent => {
                            return self.text(&x.name).eq_ignore_ascii_case("class");
                        }
                        _ => return false,
                    }
                }
            }
        };
        false
    }

    fn const_decl_errors(&mut self, node: S<'a>) {
        if let ConstantDeclarator(cd) = &node.children {
            if self.constant_abstract_with_initializer(&cd.initializer) {
                self.check_can_use_feature(node, &UnstableFeatures::ClassConstDefault);
            }

            self.produce_error(
                |self_, x| self_.constant_concrete_without_initializer(x),
                &cd.initializer,
                || errors::error2050,
                &cd.initializer,
            );

            self.produce_error(
                |self_, x| self_.is_global_in_const_decl(x),
                &cd.initializer,
                || errors::global_in_const_decl,
                &cd.initializer,
            );
            self.check_constant_expression(&cd.initializer);

            self.produce_error(
                |self_, x| self_.check_static_in_initializer(x),
                &cd.initializer,
                || errors::parent_static_const_decl,
                &cd.initializer,
            );

            if !cd.name.is_missing() {
                let constant_name = self.text(&cd.name);
                let location = make_location_of_node(&cd.name);
                let def = make_first_use_or_def(
                    false,
                    NameDef,
                    location,
                    &self.namespace_name,
                    constant_name,
                );

                match (
                    self.names.constants.get(constant_name),
                    self.first_parent_class_name(),
                ) {
                    // Only error if this is inside a class
                    (Some(_), Some(class_name)) => {
                        let full_name = class_name.to_string() + "::" + constant_name;
                        self.errors.push(make_error_from_node(
                            node,
                            errors::redeclaration_error(&full_name),
                        ))
                    }
                    (Some(prev_def), None) if prev_def.kind != NameDef => {
                        let (line_num, _) = self
                            .env
                            .text
                            .offset_to_position(prev_def.location.start_offset as isize);
                        let line_num = line_num as usize;

                        self.errors.push(make_name_already_used_error(
                            &cd.name,
                            &combine_names(&self.namespace_name, constant_name),
                            constant_name,
                            &def.location,
                            &|x, y| errors::declared_name_is_already_in_use(line_num, x, y),
                        ))
                    }
                    _ => {}
                }
                self.names.constants.add(constant_name, def)
            }
        }
    }

    fn class_property_modifiers_errors(&mut self, node: S<'a>) {
        if let PropertyDeclaration(x) = &node.children {
            let property_modifiers = &x.modifiers;

            let abstract_static_props = self.env.parser_options.po_abstract_static_props;
            self.invalid_modifier_errors("Properties", node, |kind| {
                if kind == TokenKind::Abstract {
                    return abstract_static_props;
                }
                kind == TokenKind::Static
                    || kind == TokenKind::Private
                    || kind == TokenKind::Protected
                    || kind == TokenKind::Public
                    || kind == TokenKind::Readonly
            });

            self.produce_error(
                |_, x| is_empty_list_or_missing(x),
                property_modifiers,
                || errors::property_requires_visibility,
                node,
            );

            if self.env.parser_options.po_abstract_static_props {
                self.produce_error(
                    |_, n| has_modifier_abstract(n) && !has_modifier_static(n),
                    node,
                    || errors::abstract_instance_property,
                    node,
                );
            }

            if has_modifier_abstract(node) && has_modifier_private(node) {
                self.errors.push(make_error_from_node(
                    node,
                    errors::elt_abstract_private("properties"),
                ));
            }
        }
    }

    fn class_property_const_errors(&mut self, node: S<'a>) {
        if let PropertyDeclaration(x) = &node.children {
            if self.attr_spec_contains_const(&x.attribute_spec)
                && self.attribute_specification_contains(
                    &x.attribute_spec,
                    sn::user_attributes::LATE_INIT,
                )
            {
                // __LateInit together with const just doesn't make sense.
                self.errors
                    .push(make_error_from_node(node, errors::no_const_late_init_props))
            }
        }
    }

    fn class_property_declarator_errors(&mut self, node: S<'a>) {
        let check_decls = |self_: &mut Self,
                           f: &dyn Fn(S<'a>) -> bool,
                           error: errors::Error,
                           property_declarators| {
            syntax_to_list_no_separators(property_declarators).for_each(|decl| {
                if let PropertyDeclarator(x) = &decl.children {
                    if f(&x.initializer) {
                        self_.errors.push(make_error_from_node(node, error.clone()))
                    }
                }
            })
        };
        if let PropertyDeclaration(x) = &node.children {
            if self.env.parser_options.tco_const_static_props && has_modifier_static(node) {
                if self.env.parser_options.po_abstract_static_props && has_modifier_abstract(node) {
                    check_decls(
                        self,
                        &|n| !n.is_missing(),
                        errors::abstract_prop_init,
                        &x.declarators,
                    )
                } else if self.attr_spec_contains_const(&x.attribute_spec) {
                    check_decls(
                        self,
                        &|n| n.is_missing(),
                        errors::const_static_prop_init,
                        &x.declarators,
                    )
                }
            }
        }
    }

    fn trait_use_alias_item_modifier_errors(&mut self, node: S<'a>) {
        self.invalid_modifier_errors("Trait use aliases", node, |kind| {
            kind == TokenKind::Final
                || kind == TokenKind::Private
                || kind == TokenKind::Protected
                || kind == TokenKind::Public
        });
    }

    fn mixed_namespace_errors(&mut self, node: S<'a>) {
        match &node.children {
            NamespaceBody(x) => {
                let s = start_offset(&x.left_brace);
                let e = end_offset(&x.right_brace);
                if let NamespaceType::Unbracketed(Location {
                    start_offset,
                    end_offset,
                }) = self.namespace_type
                {
                    let child = Some(SyntaxError::make(
                        start_offset,
                        end_offset,
                        errors::error2057,
                        vec![],
                    ));
                    self.errors.push(SyntaxError::make_with_child_and_type(
                        child,
                        s,
                        e,
                        ErrorType::ParseError,
                        errors::error2052,
                        vec![],
                    ))
                }
            }
            NamespaceEmptyBody(x) => {
                let s = start_offset(&x.semicolon);
                let e = end_offset(&x.semicolon);
                if let NamespaceType::Bracketed(Location {
                    start_offset,
                    end_offset,
                }) = self.namespace_type
                {
                    let child = Some(SyntaxError::make(
                        start_offset,
                        end_offset,
                        errors::error2056,
                        vec![],
                    ));
                    self.errors.push(SyntaxError::make_with_child_and_type(
                        child,
                        s,
                        e,
                        ErrorType::ParseError,
                        errors::error2052,
                        vec![],
                    ))
                }
            }
            NamespaceDeclaration(x) => {
                let mut is_first_decl = true;
                let mut has_code_outside_namespace = false;

                if let [
                    Syntax {
                        children: Script(_),
                        ..
                    },
                    syntax_list,
                ] = self.parents.as_slice()
                {
                    if let SyntaxList(_) = syntax_list.children {
                        is_first_decl = false;
                        for decl in syntax_to_list_no_separators(syntax_list) {
                            match &decl.children {
                                MarkupSection(_) => {}
                                NamespaceUseDeclaration(_) | FileAttributeSpecification(_) => {}
                                NamespaceDeclaration(_) => {
                                    is_first_decl = true;
                                    break;
                                }
                                _ => break,
                            }
                        }

                        has_code_outside_namespace = !(x.body.is_namespace_empty_body())
                            && syntax_to_list_no_separators(syntax_list).any(|decl| {
                                match &decl.children {
                                    MarkupSection(_) => false,
                                    NamespaceDeclaration(_)
                                    | FileAttributeSpecification(_)
                                    | EndOfFile(_)
                                    | NamespaceUseDeclaration(_) => false,
                                    _ => true,
                                }
                            })
                    }
                }

                if !is_first_decl {
                    self.errors.push(make_error_from_node(
                        node,
                        errors::namespace_decl_first_statement,
                    ))
                }
                if has_code_outside_namespace {
                    self.errors
                        .push(make_error_from_node(node, errors::code_outside_namespace))
                }
            }
            _ => {}
        }
    }

    fn enumerator_errors(&mut self, node: S<'a>) {
        if let Enumerator(x) = &node.children {
            if self.text(&x.name).eq_ignore_ascii_case("class") {
                self.errors
                    .push(make_error_from_node(node, errors::enum_elem_name_is_class))
            }
            self.check_constant_expression(&x.value)
        }
    }

    fn enum_decl_errors(&mut self, node: S<'a>) {
        if let EnumDeclaration(x) = &node.children {
            let attrs = &x.attribute_spec;
            self.check_attr_enabled(attrs);
            if self.attr_spec_contains_const(attrs) {
                self.errors.push(make_error_from_node(
                    node,
                    errors::no_const_interfaces_traits_enums,
                ))
            }

            if !x.name.is_missing() {
                let name = self.text(&x.name);
                let location = make_location_of_node(&x.name);
                self.check_type_name(&x.name, name, location)
            }
        }
    }

    fn check_lvalue(&mut self, loperand: S<'a>, lval_root: LvalRoot) {
        let append_errors =
            |self_: &mut Self, node, error| self_.errors.push(make_error_from_node(node, error));

        let err = |self_: &mut Self, error| append_errors(self_, loperand, error);

        let check_unary_expression = |self_: &mut Self, op| match token_kind(op) {
            Some(TokenKind::At) | Some(TokenKind::Dollar) => {}
            _ => err(self_, errors::not_allowed_in_write("Unary expression")),
        };

        let check_variable = |self_: &mut Self, text| {
            if text == sn::special_idents::THIS {
                err(self_, errors::this_as_lval(lval_root))
            }
        };

        match &loperand.children {
            ListExpression(x) => syntax_to_list_no_separators(&x.members)
                .for_each(|n| self.check_lvalue(n, lval_root)),
            SafeMemberSelectionExpression(_) => {
                err(self, errors::not_allowed_in_write("`?->` operator"))
            }
            MemberSelectionExpression(x) => {
                if token_kind(&x.name) == Some(TokenKind::XHPClassName) {
                    err(self, errors::not_allowed_in_write("`->:` operator"))
                }
            }
            CatchClause(x) => check_variable(self, self.text(&x.variable)),
            VariableExpression(x) => check_variable(self, self.text(&x.expression)),
            DecoratedExpression(x) => match token_kind(&x.decorator) {
                Some(TokenKind::Clone) => err(self, errors::not_allowed_in_write("`clone`")),
                Some(TokenKind::Await) => err(self, errors::not_allowed_in_write("`await`")),
                Some(TokenKind::QuestionQuestion) => {
                    err(self, errors::not_allowed_in_write("`??` operator"))
                }
                Some(TokenKind::BarGreaterThan) => {
                    err(self, errors::not_allowed_in_write("`|>` operator"))
                }
                Some(TokenKind::Inout) => err(self, errors::not_allowed_in_write("`inout`")),
                _ => {}
            },
            ParenthesizedExpression(x) => self.check_lvalue(&x.expression, lval_root),
            SubscriptExpression(x) => self.check_lvalue(&x.receiver, lval_root),
            LambdaExpression(_)
            | AnonymousFunction(_)
            | AwaitableCreationExpression(_)
            | DarrayIntrinsicExpression(_)
            | VarrayIntrinsicExpression(_)
            | ShapeExpression(_)
            | CollectionLiteralExpression(_)
            | GenericTypeSpecifier(_)
            | YieldExpression(_)
            | CastExpression(_)
            | BinaryExpression(_)
            | ConditionalExpression(_)
            | IsExpression(_)
            | AsExpression(_)
            | NullableAsExpression(_)
            | ConstructorCall(_)
            | AnonymousClass(_)
            | XHPExpression(_)
            | InclusionExpression(_)
            | TupleExpression(_)
            | LiteralExpression(_) => err(
                self,
                errors::not_allowed_in_write(loperand.kind().to_string()),
            ),
            PrefixUnaryExpression(x) => check_unary_expression(self, &x.operator),
            PostfixUnaryExpression(x) => check_unary_expression(self, &x.operator),
            // FIXME: Array_get ((_, Class_const _), _) is not a valid lvalue. *)
<<<<<<< HEAD
            _ => {} // Ideally we should put all the rest of the syntax here so everytime
                    // a new syntax is added people need to consider whether the syntax
                    // can be a valid lvalue or not. However, there are too many of them.
=======
            _ => {} // Ideally we should put all the rest of the syntax here so every time
            // a new syntax is added people need to consider whether the syntax
            // can be a valid lvalue or not. However, there are too many of them.
>>>>>>> eb420adf
        }
    }

    fn assignment_errors(&mut self, node: S<'a>) {
        let check_unary_expression = |self_: &mut Self, op, loperand: S<'a>| {
            if does_unop_create_write(token_kind(op)) {
                self_.check_lvalue(loperand, LvalRoot::IncrementOrDecrement);
            }
        };
        match &node.children {
            PrefixUnaryExpression(x) => check_unary_expression(self, &x.operator, &x.operand),
            PostfixUnaryExpression(x) => check_unary_expression(self, &x.operator, &x.operand),
            DecoratedExpression(x) => {
                let loperand = &x.expression;
                if does_decorator_create_write(token_kind(&x.decorator)) {
                    self.check_lvalue(loperand, LvalRoot::Inout)
                }
            }
            BinaryExpression(x) => {
                let loperand = &x.left_operand;
                if does_binop_create_write_on_left(token_kind(&x.operator)) {
                    self.check_lvalue(loperand, LvalRoot::Assignment);
                }
            }
            ForeachStatement(x) => {
                self.check_lvalue(&x.value, LvalRoot::Foreach);
                self.check_lvalue(&x.key, LvalRoot::Foreach);
            }
            CatchClause(_) => {
                self.check_lvalue(node, LvalRoot::CatchClause);
            }
            _ => {}
        }
    }

    fn dynamic_method_call_errors(&mut self, node: S<'a>) {
        match &node.children {
            FunctionCallExpression(x) if !x.type_args.is_missing() => {
                let is_variable = |x| is_token_kind(x, TokenKind::Variable);
                let is_dynamic = match &x.receiver.children {
                    ScopeResolutionExpression(x) => is_variable(&x.name),
                    MemberSelectionExpression(x) => is_variable(&x.name),
                    SafeMemberSelectionExpression(x) => is_variable(&x.name),
                    _ => false,
                };
                if is_dynamic {
                    self.errors.push(make_error_from_node(
                        node,
                        errors::no_type_parameters_on_dynamic_method_calls,
                    ))
                }
            }
            _ => {}
        }
    }

    fn get_namespace_name(&self) -> String {
        if let Some(node) = self.nested_namespaces.last() {
            if let NamespaceDeclaration(x) = &node.children {
                if let NamespaceDeclarationHeader(x) = &x.header.children {
                    let ns = &x.name;
                    if !ns.is_missing() {
                        return combine_names(&self.namespace_name, self.text(ns));
                    }
                }
            }
        }
        self.namespace_name.clone()
    }

    fn disabled_legacy_soft_typehint_errors(&mut self, node: S<'a>) {
        if let SoftTypeSpecifier(_) = node.children {
            if self.env.parser_options.po_disable_legacy_soft_typehints {
                self.errors
                    .push(make_error_from_node(node, errors::no_legacy_soft_typehints))
            }
        }
    }

    fn disabled_legacy_attribute_syntax_errors(&mut self, node: S<'a>) {
        match node.children {
            OldAttributeSpecification(_)
                if self.env.parser_options.po_disable_legacy_attribute_syntax =>
            {
                self.errors.push(make_error_from_node(
                    node,
                    errors::no_legacy_attribute_syntax,
                ))
            }
            _ => {}
        }
    }

    fn param_default_decl_errors(&mut self, node: S<'a>) {
        if let ParameterDeclaration(x) = &node.children {
            if self.env.parser_options.po_const_default_lambda_args {
                match self.env.context.active_callable {
                    Some(node) => match node.children {
                        AnonymousFunction(_) | LambdaExpression(_) => {
                            self.check_constant_expression(&x.default_value);
                        }
                        _ => {}
                    },
                    _ => {}
                }
            }
            if self.env.parser_options.po_const_default_func_args {
                self.check_constant_expression(&x.default_value)
            }
        }
    }

    fn concurrent_statement_errors(&mut self, node: S<'a>) {
        if let ConcurrentStatement(x) = &node.children {
            // issue error if concurrent blocks are nested
            if self.is_in_concurrent_block {
                self.errors
                    .push(make_error_from_node(node, errors::nested_concurrent_blocks))
            };
            if let CompoundStatement(x) = &x.statement.children {
                let statement_list = || syntax_to_list_no_separators(&x.statements);
                if statement_list().nth(1).is_none() {
                    self.errors.push(make_error_from_node(
                        node,
                        errors::fewer_than_two_statements_in_concurrent_block,
                    ))
                }
                for n in statement_list() {
                    if let ExpressionStatement(x) = &n.children {
                        if !self.node_has_await_child(&x.expression) {
                            self.errors.push(make_error_from_node(
                                n,
                                errors::statement_without_await_in_concurrent_block,
                            ))
                        }
                    } else {
                        self.errors.push(make_error_from_node(
                            n,
                            errors::invalid_syntax_concurrent_block,
                        ))
                    }
                }
                for n in statement_list() {
                    for error in self.find_invalid_lval_usage(n) {
                        self.errors.push(error)
                    }
                }
            } else {
                self.errors.push(make_error_from_node(
                    node,
                    errors::invalid_syntax_concurrent_block,
                ))
            }
        }
    }

    fn check_qualified_name(&mut self, node: S<'a>) {
        // The last segment in a qualified name should not have a trailing backslash
        // i.e. `Foospace\Bar\` except as the prefix of a GroupUseClause
        if let Some(Syntax {
            children: NamespaceGroupUseDeclaration(_),
            ..
        }) = self.parents.last()
        {
            // Ok
        } else if let QualifiedName(x) = &node.children {
            let name_parts = &x.parts;
            let mut parts = syntax_to_list_with_separators(name_parts);
            let last_part = parts.nth_back(0);
            match last_part {
                Some(t) if token_kind(t) == Some(TokenKind::Backslash) => {
                    self.errors.push(make_error_from_node(t, errors::error0008))
                }
                _ => {}
            }
        }
    }

    fn check_preceding_backslashes_qualified_name(&mut self, node: S<'a>) {
        // Qualified names as part of file level declarations
        // (group use, namespace use, namespace declarations) should not have preceding backslashes
        // `use namespace A\{\B}` will throw this error.
        if let QualifiedName(x) = &node.children {
            let name_parts = &x.parts;
            let mut parts = syntax_to_list_with_separators(name_parts);
            let first_part = parts.find(|x| !x.is_missing());

            match first_part {
                Some(t) if token_kind(t) == Some(TokenKind::Backslash) => self
                    .errors
                    .push(make_error_from_node(node, errors::preceding_backslash)),
                _ => {}
            }
        }
    }

    fn is_global_namespace(&self) -> bool {
        self.namespace_name == GLOBAL_NAMESPACE_NAME
    }

    fn folder(&mut self, node: S<'a>) {
        if let Some(sl) = self.env.stack_limit.as_ref() {
            sl.panic_if_exceeded();
        }
        let mut prev_context = None;
        let mut pushed_nested_namespace = false;

        match &node.children {
            ConstDeclaration(_) => {
                prev_context = Some(self.env.context.clone());
                self.env.context.active_const = Some(node)
            }
            FunctionDeclaration(x) => {
                self.named_function_context(node, &x.attribute_spec, &mut prev_context)
            }
            MethodishDeclaration(x) => {
                self.named_function_context(node, &x.attribute, &mut prev_context)
            }
            NamespaceDeclaration(x) => {
                if let NamespaceDeclarationHeader(x) = &x.header.children {
                    let namespace_name = &x.name;
                    if !namespace_name.is_missing() && !self.text(namespace_name).is_empty() {
                        pushed_nested_namespace = true;
                        self.nested_namespaces.push(node)
                    }
                }
            }
            AnonymousFunction(x) => self.lambda_context(node, &x.attribute_spec, &mut prev_context),
            LambdaExpression(x) => self.lambda_context(node, &x.attribute_spec, &mut prev_context),
            AwaitableCreationExpression(x) => {
                self.lambda_context(node, &x.attribute_spec, &mut prev_context)
            }
            ClassishDeclaration(_) => {
                prev_context = Some(self.env.context.clone());
                self.env.context.active_classish = Some(node)
            }
            FileAttributeSpecification(_) => self.file_attribute_spec(node),
            ModuleDeclaration(_) => self.check_can_use_feature(node, &UnstableFeatures::Modules),
            _ => {}
        };

        self.parameter_errors(node);

        match &node.children {
            TryStatement(_)
            | UsingStatementFunctionScoped(_)
            | ForStatement(_)
            | CaseLabel(_)
            | DefaultLabel(_) => self.statement_errors(node),
            MethodishDeclaration(_) | FunctionDeclaration(_) | FunctionDeclarationHeader(_) => {
                self.reified_parameter_errors(node);
                self.redeclaration_errors(node);
                self.multiple_entrypoint_attribute_errors(node);
                self.methodish_errors(node);
            }

            LiteralExpression(_)
            | SafeMemberSelectionExpression(_)
            | FunctionCallExpression(_)
            | ListExpression(_)
            | ShapeExpression(_)
            | DecoratedExpression(_)
            | VectorIntrinsicExpression(_)
            | DictionaryIntrinsicExpression(_)
            | KeysetIntrinsicExpression(_)
            | VarrayIntrinsicExpression(_)
            | DarrayIntrinsicExpression(_)
            | YieldExpression(_)
            | ScopeResolutionExpression(_)
            | PrefixUnaryExpression(_)
            | LambdaExpression(_)
            | IsExpression(_)
            | AsExpression(_)
            | AnonymousFunction(_)
            | SubscriptExpression(_)
            | ConstructorCall(_)
            | AwaitableCreationExpression(_)
            | PipeVariableExpression(_)
            | ConditionalExpression(_)
            | CollectionLiteralExpression(_)
            | VariableExpression(_) => {
                self.check_disallowed_variables(node);
                self.dynamic_method_call_errors(node);
                self.expression_errors(node);
                self.assignment_errors(node);
            }

            ParameterDeclaration(_) => self.param_default_decl_errors(node),
            RequireClause(_) => self.require_errors(node),
            ClassishDeclaration(_) => {
                self.classish_errors(node);
                self.class_reified_param_errors(node);
            }

            EnumClassDeclaration(_) => {
                self.enum_class_errors(node);
            }

            EnumClassEnumerator(_) => self.enum_class_enumerator_errors(node),

            ConstDeclaration(_) => self.class_constant_modifier_errors(node),

            TypeConstDeclaration(_) => self.type_const_modifier_errors(node),

            AliasDeclaration(_) | ContextAliasDeclaration(_) => self.alias_errors(node),
            ConstantDeclarator(_) => self.const_decl_errors(node),
            NamespaceBody(_) | NamespaceEmptyBody(_) | NamespaceDeclaration(_) => {
                self.mixed_namespace_errors(node)
            }
            NamespaceUseDeclaration(_) | NamespaceGroupUseDeclaration(_) => {
                self.group_use_errors(node);
                self.namespace_use_declaration_errors(node);
            }
            PropertyDeclaration(_) => {
                self.class_property_modifiers_errors(node);
                self.class_reified_param_errors(node);
                self.class_property_const_errors(node);
                self.class_property_declarator_errors(node);
            }
            TraitUseAliasItem(_) => self.trait_use_alias_item_modifier_errors(node),
            EnumDeclaration(_) => self.enum_decl_errors(node),
            Enumerator(_) => self.enumerator_errors(node),
            PostfixUnaryExpression(_)
            | BinaryExpression(_)
            | ForeachStatement(_)
            | CatchClause(_) => self.assignment_errors(node),
            XHPEnumType(_) | XHPExpression(_) => self.xhp_errors(node),
            PropertyDeclarator(x) => {
                let init = &x.initializer;

                self.produce_error(
                    |self_, x| self_.check_static_in_initializer(x),
                    init,
                    || errors::parent_static_prop_decl,
                    init,
                );
                self.check_constant_expression(init)
            }
            XHPClassAttribute(x) => self.check_constant_expression(&x.initializer),
            OldAttributeSpecification(_) => self.disabled_legacy_attribute_syntax_errors(node),
            SoftTypeSpecifier(_) => self.disabled_legacy_soft_typehint_errors(node),
            QualifiedName(_) => self.check_qualified_name(node),
            UnsetStatement(x) => {
                for expr in syntax_to_list_no_separators(&x.variables) {
                    self.check_lvalue(expr, LvalRoot::Unset);
                }
            }
            _ => {}
        }
        self.lval_errors(node);

        match &node.children {
            // todo: lambda
            LambdaExpression(_) | AwaitableCreationExpression(_) | AnonymousFunction(_) => {
                self.lambda(node)
            }
            ConcurrentStatement(_) => self.concurrent_stmt(node),
            NamespaceBody(x) => self.namespace_body(node, &x.left_brace, &x.right_brace),
            NamespaceEmptyBody(x) => self.namespace_empty_body(node, &x.semicolon),
            ClassishDeclaration(_) | AnonymousClass(_) => self.classes(node),
            PrefixedCodeExpression(_) => self.prefixed_code_expr(node, &mut prev_context),
            ETSpliceExpression(_) => self.et_splice_expr(node),
            _ => self.fold_child_nodes(node),
        }

        match &node.children {
            UnionTypeSpecifier(_) | IntersectionTypeSpecifier(_) => {
                self.check_can_use_feature(node, &UnstableFeatures::UnionIntersectionTypeHints)
            }
            ClassishDeclaration(x) => match &x.where_clause.children {
                WhereClause(_) => {
                    self.check_can_use_feature(&x.where_clause, &UnstableFeatures::ClassLevelWhere)
                }
                _ => {}
            },
            FunctionCallExpression(x) => {
                // We only allow f(#X) for now. This gates f#X()
                if !x.enum_class_label.is_missing() {
                    self.check_can_use_feature(node, &UnstableFeatures::EnumClassLabel)
                }
            }
            UpcastExpression(_) => {
                if !self.env.parser_options.tco_enable_sound_dynamic {
                    self.check_can_use_feature(node, &UnstableFeatures::UpcastExpression)
                }
            }
            OldAttributeSpecification(x) => {
                self.old_attr_spec(node, &x.attributes);
            }
            RequireClause(c) => {
                if c.kind.is_class() {
                    self.check_can_use_feature(node, &UnstableFeatures::RequireClass)
                }
            }
            _ => {}
        }

        if let Some(prev_context) = prev_context {
            self.env.context = prev_context;
        }
        if pushed_nested_namespace {
            self.check_nested_namespace(node);
        }
    }

    fn file_attribute_spec(&mut self, node: S<'a>) {
        for node in attr_spec_to_node_list(node) {
            match self.attr_name(node) {
                Some(sn::user_attributes::ENABLE_UNSTABLE_FEATURES) => {
                    if let Some(args) = self.attr_args(node) {
                        let mut args = args.peekable();
                        if args.peek().is_none() {
                            self.errors.push(make_error_from_node(
                            node,
                            errors::invalid_use_of_enable_unstable_feature(
                                format!(
                                    "you didn't select a feature. Available features are:\n\t{}",
                                    UnstableFeatures::iter().join("\n\t")
                                )
                                .as_str(),
                            ),
                        ))
                        } else {
                            args.for_each(|arg| self.enable_unstable_feature(node, arg))
                        }
                    }
                }
                Some(name) if self.is_module_attribute(name) => {
                    self.check_can_use_feature(node, &UnstableFeatures::Modules);
                    if let Some(args) = self.attr_args(node) {
                        let arity = args.count();
                        if arity != 1 {
                            self.errors
                                .push(make_error_from_node(node, errors::module_attr_arity(arity)));
                        }
                    }
                }
                Some(_) | None => {}
            }
        }
    }

    fn named_function_context(
        &mut self,
        node: S<'a>,
        s: S<'a>,
        prev_context: &mut Option<Context<'a>>,
    ) {
        *prev_context = Some(self.env.context.clone());
        // a _single_ variable suffices as they cannot be nested
        self.env.context.active_methodish = Some(node);
        self.env.context.active_callable = Some(node);
        self.env.context.active_callable_attr_spec = Some(s);
    }

    fn lambda_context(&mut self, node: S<'a>, s: S<'a>, prev_context: &mut Option<Context<'a>>) {
        *prev_context = Some(self.env.context.clone());
        // preserve context when entering lambdas (and anonymous functions)
        self.env.context.active_callable = Some(node);
        self.env.context.active_callable_attr_spec = Some(s);
    }

    fn lambda(&mut self, node: S<'a>) {
        let prev_is_in_concurrent_block = self.is_in_concurrent_block;
        // reset is_in_concurrent_block for functions
        self.is_in_concurrent_block = false;
        // analyze the body of lambda block
        self.fold_child_nodes(node);
        // adjust is_in_concurrent_block in final result
        self.is_in_concurrent_block = prev_is_in_concurrent_block;
    }

    fn concurrent_stmt(&mut self, node: S<'a>) {
        self.concurrent_statement_errors(node);
        // adjust is_in_concurrent_block in accumulator to dive into the
        let prev_is_in_concurrent_block = self.is_in_concurrent_block;
        self.is_in_concurrent_block = true;
        // analyze the body of concurrent block
        self.fold_child_nodes(node);
        // adjust is_in_concurrent_block in final result
        self.is_in_concurrent_block = prev_is_in_concurrent_block;
    }

    fn namespace_body(&mut self, node: S<'a>, left_brace: S<'a>, right_brace: S<'a>) {
        if self.namespace_type == Unspecified {
            self.namespace_type = Bracketed(make_location(left_brace, right_brace))
        }

        let old_namespace_name = self.namespace_name.clone();
        let old_names = self.names.clone();
        // reset names before diving into namespace body,
        // keeping global function names
        self.namespace_name = self.get_namespace_name();
        let names_copy = std::mem::replace(&mut self.names, UsedNames::empty());
        self.names.functions = names_copy.functions.filter(|x| x.global);
        self.fold_child_nodes(node);

        // resume with old set of names and pull back
        // accumulated errors/last seen namespace type
        self.names = old_names;
        self.namespace_name = old_namespace_name;
    }

    fn namespace_empty_body(&mut self, node: S<'a>, semi: S<'a>) {
        if self.namespace_type == Unspecified {
            self.namespace_type = Unbracketed(make_location_of_node(semi))
        }
        self.namespace_name = self.get_namespace_name();
        self.names = UsedNames::empty();
        self.fold_child_nodes(node);
    }

    fn classes(&mut self, node: S<'a>) {
        // Reset the trait require clauses
        // Reset the const declarations
        // Reset the function declarations

        let constants = std::mem::replace(&mut self.names.constants, YesCase(HashMap::default()));
        let functions = std::mem::replace(&mut self.names.functions, NoCase(HashMap::default()));
        let trait_require_clauses = std::mem::replace(
            &mut self.trait_require_clauses,
            empty_trait_require_clauses(),
        );

        self.fold_child_nodes(node);

        self.trait_require_clauses = trait_require_clauses;
        self.names.functions = functions;
        self.names.constants = constants;
    }

    fn prefixed_code_expr(&mut self, node: S<'a>, prev_context: &mut Option<Context<'a>>) {
        *prev_context = Some(self.env.context.clone());
        self.env.context.active_expression_tree = true;
        self.fold_child_nodes(node)
    }

    fn et_splice_expr(&mut self, node: S<'a>) {
        let previous_state = self.env.context.active_expression_tree;
        self.env.context.active_expression_tree = false;
        self.fold_child_nodes(node);
        self.env.context.active_expression_tree = previous_state;
    }

    fn old_attr_spec(&mut self, node: S<'a>, attributes: S<'a>) {
        let attributes = self.text(attributes).split(',');
        attributes.for_each(|attr| match attr.trim() {
            sn::user_attributes::ENABLE_METHOD_TRAIT_DIAMOND => {
                self.check_can_use_feature(node, &UnstableFeatures::MethodTraitDiamond)
            }
            _ => {}
        });
    }

    fn check_nested_namespace(&mut self, node: S<'a>) {
        assert_eq!(
            self.nested_namespaces.pop().map(|x| x as *const _),
            Some(node as *const _)
        );
    }

    fn fold_child_nodes(&mut self, node: S<'a>) {
        self.parents.push(node);
        for c in node.iter_children() {
            self.folder(c)
        }
        assert_eq!(
            self.parents.pop().map(|x| x as *const _),
            Some(node as *const _)
        );
    }

    fn parse_errors_impl(mut self) -> (Vec<SyntaxError>, bool) {
        self.fold_child_nodes(self.env.syntax_tree.root());
        self.errors.reverse();
        (self.errors, self.uses_readonly)
    }

    fn parse_errors(
        tree: &'a SyntaxTree<'a, Syntax<'a, PositionedToken<'a>, PositionedValue<'a>>, State>,
        text: IndexedSourceText<'a>,
        parser_options: ParserOptions,
        hhvm_compat_mode: bool,
        hhi_mode: bool,
        codegen: bool,
        systemlib: bool,
        stack_limit: Option<&'a StackLimit>,
    ) -> (Vec<SyntaxError>, bool) {
        let env = Env {
            parser_options,
            syntax_tree: tree,
            text,
            context: Context {
                active_classish: None,
                active_methodish: None,
                active_callable: None,
                active_callable_attr_spec: None,
                active_const: None,
                active_unstable_features: HashSet::default(),
                active_expression_tree: false,
            },
            hhvm_compat_mode,
            hhi_mode,
            codegen,
            systemlib,
            stack_limit,
        };
        Self::new(env).parse_errors_impl()
    }
}

pub fn parse_errors<'a, State: Clone>(
    tree: &'a SyntaxTree<'a, PositionedSyntax<'a>, State>,
    parser_options: ParserOptions,
    hhvm_compat_mode: bool,
    hhi_mode: bool,
    codegen: bool,
    systemlib: bool,
    stack_limit: Option<&'a StackLimit>,
) -> (Vec<SyntaxError>, bool) {
    <ParserErrors<'a, State>>::parse_errors(
        tree,
        IndexedSourceText::new(tree.text().clone()),
        parser_options,
        hhvm_compat_mode,
        hhi_mode,
        codegen,
        systemlib,
        stack_limit,
    )
}

pub fn parse_errors_with_text<'a, State: Clone>(
    tree: &'a SyntaxTree<'a, PositionedSyntax<'a>, State>,
    text: IndexedSourceText<'a>,
    parser_options: ParserOptions,
    hhvm_compat_mode: bool,
    hhi_mode: bool,
    codegen: bool,
    systemlib: bool,
    stack_limit: Option<&'a StackLimit>,
) -> (Vec<SyntaxError>, bool) {
    <ParserErrors<'a, State>>::parse_errors(
        tree,
        text,
        parser_options,
        hhvm_compat_mode,
        hhi_mode,
        codegen,
        systemlib,
        stack_limit,
    )
}<|MERGE_RESOLUTION|>--- conflicted
+++ resolved
@@ -4872,15 +4872,9 @@
             PrefixUnaryExpression(x) => check_unary_expression(self, &x.operator),
             PostfixUnaryExpression(x) => check_unary_expression(self, &x.operator),
             // FIXME: Array_get ((_, Class_const _), _) is not a valid lvalue. *)
-<<<<<<< HEAD
-            _ => {} // Ideally we should put all the rest of the syntax here so everytime
+            _ => {} // Ideally we should put all the rest of the syntax here so every time
                     // a new syntax is added people need to consider whether the syntax
                     // can be a valid lvalue or not. However, there are too many of them.
-=======
-            _ => {} // Ideally we should put all the rest of the syntax here so every time
-            // a new syntax is added people need to consider whether the syntax
-            // can be a valid lvalue or not. However, there are too many of them.
->>>>>>> eb420adf
         }
     }
 
